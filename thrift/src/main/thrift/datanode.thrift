/*
 * Licensed to the Apache Software Foundation (ASF) under one
 * or more contributor license agreements.  See the NOTICE file
 * distributed with this work for additional information
 * regarding copyright ownership.  The ASF licenses this file
 * to you under the Apache License, Version 2.0 (the
 * "License"); you may not use this file except in compliance
 * with the License.  You may obtain a copy of the License at
 *
 *     http://www.apache.org/licenses/LICENSE-2.0
 *
 * Unless required by applicable law or agreed to in writing,
 * software distributed under the License is distributed on an
 * "AS IS" BASIS, WITHOUT WARRANTIES OR CONDITIONS OF ANY
 * KIND, either express or implied.  See the License for the
 * specific language governing permissions and limitations
 * under the License.
 */
include "common.thrift"
namespace java org.apache.iotdb.mpp.rpc.thrift
namespace py iotdb.thrift.datanode

struct TCreateSchemaRegionReq {
  1: required common.TRegionReplicaSet regionReplicaSet
  2: required string storageGroup
}

struct TCreateDataRegionReq {
  1: required common.TRegionReplicaSet regionReplicaSet
  2: required string storageGroup
  3: optional i64 ttl
}

struct TInvalidateCacheReq {
  1: required bool storageGroup
  2: required string fullPath
}

struct TRegionLeaderChangeReq {
  1: required common.TConsensusGroupId regionId
  2: required common.TDataNodeLocation newLeaderNode
}

struct TCreatePeerReq {
  1: required common.TConsensusGroupId regionId
  2: required list<common.TDataNodeLocation> regionLocations
  3: required string storageGroup
  4: optional i64 ttl
}

struct TMaintainPeerReq {
  1: required common.TConsensusGroupId regionId
  2: required common.TDataNodeLocation destNode
}

struct TFragmentInstanceId {
  1: required string queryId
  2: required i32 fragmentId
  3: required string instanceId
}

struct TGetDataBlockRequest {
  1: required TFragmentInstanceId sourceFragmentInstanceId
  2: required i32 startSequenceId
  3: required i32 endSequenceId
  // index of upstream SinkChannel
  4: required i32 index
}

struct TGetDataBlockResponse {
  1: required list<binary> tsBlocks
}

struct TAcknowledgeDataBlockEvent {
  1: required TFragmentInstanceId sourceFragmentInstanceId
  2: required i32 startSequenceId
  3: required i32 endSequenceId
  // index of upstream SinkChannel
  4: required i32 index
}

struct TCloseSinkChannelEvent {
  1: required TFragmentInstanceId sourceFragmentInstanceId
  // index of upstream SinkChannel
  2: required i32 index
}

struct TCloseLocalSinkChannelEvent {
  1: required TFragmentInstanceId sourceFragmentInstanceId
  // index of upstream SinkChannel
  2: required i32 index
}

struct TNewDataBlockEvent {
  1: required TFragmentInstanceId targetFragmentInstanceId
  2: required string targetPlanNodeId
  3: required TFragmentInstanceId sourceFragmentInstanceId
  4: required i32 startSequenceId
  5: required list<i64> blockSizes
}

struct TEndOfDataBlockEvent {
  1: required TFragmentInstanceId targetFragmentInstanceId
  2: required string targetPlanNodeId
  3: required TFragmentInstanceId sourceFragmentInstanceId
  4: required i32 lastSequenceId
}

struct TFragmentInstance {
  1: required binary body
}

struct TPlanNode {
  1: required binary body
}

struct TSendFragmentInstanceReq {
  1: required TFragmentInstance fragmentInstance
  2: optional common.TConsensusGroupId consensusGroupId
}

struct TSendFragmentInstanceResp {
  1: required bool accepted
  2: optional string message
}

struct TSendPlanNodeReq {
  1: required TPlanNode planNode
  2: required common.TConsensusGroupId consensusGroupId
}

struct TSendPlanNodeResp {
  1: required bool accepted
  2: optional string message
  3: optional common.TSStatus status
}

struct TFetchFragmentInstanceInfoReq {
  1: required TFragmentInstanceId fragmentInstanceId
}

// TODO: need to supply more fields according to implementation
struct TFragmentInstanceInfoResp {
  1: required string state
  2: optional i64 endTime
  3: optional list<string> failedMessages
  4: optional list<binary> failureInfoList
}

struct TCancelQueryReq {
  1: required string queryId
  2: required list<TFragmentInstanceId> fragmentInstanceIds
}

struct TCancelPlanFragmentReq {
  1: required string planFragmentId
}

struct TCancelFragmentInstanceReq {
  1: required TFragmentInstanceId fragmentInstanceId
}

struct TCancelResp {
  1: required bool cancelled
  2: optional string message
}

struct TSchemaFetchRequest {
  1: required binary serializedPathPatternTree
  2: required bool isPrefixMatchPath
}

struct TSchemaFetchResponse {
  1: required binary serializedSchemaTree
}

struct TDisableDataNodeReq {
  1: required common.TDataNodeLocation dataNodeLocation
}

struct TCreateFunctionInstanceReq {
  1: required binary udfInformation
  2: optional binary jarFile
}

struct TDropFunctionInstanceReq {
  1: required string functionName
  2: required bool needToDeleteJar
}

struct TCreateTriggerInstanceReq {
  1: required binary triggerInformation
  2: optional binary jarFile
}

struct TActiveTriggerInstanceReq {
  1: required string triggerName
}

struct TInactiveTriggerInstanceReq {
  1: required string triggerName
}

struct TDropTriggerInstanceReq {
  1: required string triggerName
  2: required bool needToDeleteJarFile
}

struct TUpdateTriggerLocationReq {
  1: required string triggerName
  2: required common.TDataNodeLocation newLocation
}

struct TFireTriggerReq {
  1: required string triggerName
  2: required binary tablet
  3: required byte triggerEvent
}

struct TFireTriggerResp {
  1: required bool foundExecutor
  2: required i32 fireResult
}

struct TCreatePipePluginInstanceReq {
  1: required binary pipePluginMeta
  2: required binary jarFile
}

struct TDropPipePluginInstanceReq {
  1: required string pipePluginName
  2: required bool needToDeleteJar
}

struct TInvalidatePermissionCacheReq {
  1: required string username
  2: required string roleName
}

struct THeartbeatReq {
  1: required i64 heartbeatTimestamp
  2: required bool needJudgeLeader
  3: required bool needSamplingLoad
  4: optional list<i32> schemaRegionIds
  5: optional list<i32> dataRegionIds
  6: optional map<string, common.TSpaceQuota> spaceQuotaUsage
}

struct THeartbeatResp {
  1: required i64 heartbeatTimestamp
  2: required string status
  3: optional string statusReason
  4: optional map<common.TConsensusGroupId, bool> judgedLeaders
  5: optional TLoadSample loadSample
  6: optional map<i32, i64> deviceNum
  7: optional map<i32, i64> timeSeriesNum
  8: optional map<i32, i64> regionDisk
}

struct TLoadSample {
  // Percentage of occupied cpu in DataNode
  1: required double cpuUsageRate
  // Percentage of occupied memory space in DataNode
  2: required double memoryUsageRate
  // Percentage of occupied disk space in DataNode
  3: required double diskUsageRate
  // The size of free disk space
  // Unit: Byte
  4: required double freeDiskSpace
}

struct TRegionRouteReq {
  1: required i64 timestamp
  2: required map<common.TConsensusGroupId, common.TRegionReplicaSet> regionRouteMap
}

struct TUpdateConfigNodeGroupReq {
  1: required list<common.TConfigNodeLocation> configNodeLocations
}

struct TUpdateTemplateReq{
  1: required byte type
  2: required binary templateInfo
}

struct TTsFilePieceReq{
    1: required binary body
    2: required string uuid
    3: required common.TConsensusGroupId consensusGroupId
}

struct TLoadCommandReq{
    1: required i32 commandType
    2: required string uuid
}

struct TLoadResp{
  1: required bool accepted
  2: optional string message
  3: optional common.TSStatus status
}

struct TConstructSchemaBlackListReq{
  1: required list<common.TConsensusGroupId> schemaRegionIdList
  2: required binary pathPatternTree
}

struct TRollbackSchemaBlackListReq{
  1: required list<common.TConsensusGroupId> schemaRegionIdList
  2: required binary pathPatternTree
}

struct TInvalidateMatchedSchemaCacheReq{
  1: required binary pathPatternTree
}

struct TFetchSchemaBlackListReq{
  1: required list<common.TConsensusGroupId> schemaRegionIdList
  2: required binary pathPatternTree
}

struct TFetchSchemaBlackListResp{
  1: required common.TSStatus status
  2: required binary pathPatternTree
}

struct TDeleteDataForDeleteSchemaReq{
  1: required list<common.TConsensusGroupId> dataRegionIdList
  2: required binary pathPatternTree
}

struct TDeleteTimeSeriesReq{
  1: required list<common.TConsensusGroupId> schemaRegionIdList
  2: required binary pathPatternTree
}

struct TConstructSchemaBlackListWithTemplateReq{
  1: required list<common.TConsensusGroupId> schemaRegionIdList
  2: required map<string, list<i32>> templateSetInfo
}

struct TRollbackSchemaBlackListWithTemplateReq{
  1: required list<common.TConsensusGroupId> schemaRegionIdList
  2: required map<string, list<i32>> templateSetInfo
}

struct TDeactivateTemplateReq{
  1: required list<common.TConsensusGroupId> schemaRegionIdList
  2: required map<string, list<i32>> templateSetInfo
}

struct TCountPathsUsingTemplateReq{
  1: required i32 templateId
  2: required binary patternTree
  3: required list<common.TConsensusGroupId> schemaRegionIdList
}

struct TCountPathsUsingTemplateResp{
  1: required common.TSStatus status
  2: optional i64 count
}

struct TCreatePipeOnDataNodeReq{
  1: required binary pipeInfo
}

struct TOperatePipeOnDataNodeReq {
    1: required string pipeName
    // ordinal of {@linkplain SyncOperation}
    2: required i8 operation
    3: optional i64 createTime
}

// ====================================================
// CQ
// ====================================================
struct TExecuteCQ {
  1: required string queryBody
  2: required i64 startTime
  3: required i64 endTime
  4: required i64 timeout
  5: required string zoneId
  6: required string cqId
  7: required string username
}

// ====================================================
// ML Node
// ====================================================
struct TDeleteModelMetricsReq {
  1: required string modelId
}

struct TFetchMoreDataReq{
    1: required i64 queryId
    2: optional i64 timeout
    3: optional i32 fetchSize
}

struct TFetchMoreDataResp{
    1: required common.TSStatus status
    2: optional list<binary> tsDataset
    3: optional bool hasMoreData
}

struct TFetchTimeseriesReq {
  1: required list<string> queryExpressions
  2: optional string queryFilter
  3: optional i32 fetchSize
  4: optional i64 timeout
}

struct TFetchTimeseriesResp {
  1: required common.TSStatus status
  2: optional i64 queryId
  3: optional list<string> columnNameList
  4: optional list<string> columnTypeList
  5: optional map<string, i32> columnNameIndexMap
  6: optional list<binary> tsDataset
  7: optional bool hasMoreData
}

struct TFetchWindowBatchReq {
  1: required i64 sessionId
  2: required i64 statementId
  3: required list<string> queryExpressions
  4: required TGroupByTimeParameter groupByTimeParameter
  5: optional string queryFilter
  6: optional i32 fetchSize
  7: optional i64 timeout
}

struct TGroupByTimeParameter {
  1: required i64 startTime
  2: required i64 endTime
  3: required i64 interval
  4: required i64 slidingStep
  5: optional list<i32> indexes
}

struct TFetchWindowBatchResp {
  1: required common.TSStatus status
  2: required i64 queryId
  3: required list<string> columnNameList
  4: required list<string> columnTypeList
  5: required map<string, i32> columnNameIndexMap
  6: required list<list<binary>> windowDataset
  7: required bool hasMoreData
}

struct TRecordModelMetricsReq {
  1: required string modelId
  2: required string trialId
  3: required list<string> metrics
  4: required i64 timestamp
  5: required list<double> values
}

service IDataNodeRPCService {

  // -----------------------------------For Data Node-----------------------------------------------

  /**
  * dispatch FragmentInstance to remote node for query request
  */
  TSendFragmentInstanceResp sendFragmentInstance(TSendFragmentInstanceReq req);

  /**
  * dispatch PlanNode to remote node for write request in order to save resource
  */
  TSendPlanNodeResp sendPlanNode(TSendPlanNodeReq req);

  TFragmentInstanceInfoResp fetchFragmentInstanceInfo(TFetchFragmentInstanceInfoReq req);

  TCancelResp cancelQuery(TCancelQueryReq req);

  TCancelResp cancelPlanFragment(TCancelPlanFragmentReq req);

  TCancelResp cancelFragmentInstance(TCancelFragmentInstanceReq req);

  TSchemaFetchResponse fetchSchema(TSchemaFetchRequest req)

  TLoadResp sendTsFilePieceNode(TTsFilePieceReq req);

  TLoadResp sendLoadCommand(TLoadCommandReq req);


  // -----------------------------------For Config Node-----------------------------------------------

  /**
   * Config node will create a schema region on a list of data nodes.
   *
   * @param data nodes of the schema region, and schema region id generated by config node
   */
  common.TSStatus createSchemaRegion(TCreateSchemaRegionReq req)

  /**
   * Config node will create a data region on a list of data nodes.
   *
   * @param data nodes of the data region, and data region id generated by config node
   */
  common.TSStatus createDataRegion(TCreateDataRegionReq req)

  /**
     * Config node will invalidate Partition Info cache.
     *
     * @param bool:isStorageGroup, string:fullPath
     */
  common.TSStatus invalidatePartitionCache(TInvalidateCacheReq req)

  /**
     * Config node will invalidate Schema Info cache.
     *
     * @param bool:isStorageGroup, string:fullPath
     */
  common.TSStatus invalidateSchemaCache(TInvalidateCacheReq req)

  /**
     * Config node will delete a data/schema region of a certain storageGroup.
     *
     * @param data nodes of the data region, and data region id generated by config node
     */
  common.TSStatus deleteRegion(common.TConsensusGroupId consensusGroupId)

  /**
   * Change the leader of specified RegionGroup to another DataNode
   *
   * @param The specified RegionGroup and the new leader DataNode
   */
  common.TSStatus changeRegionLeader(TRegionLeaderChangeReq req);

  /**
   * Create a new Region peer in the given DataNode for the specified RegionGroup
   *
   * @param TCreatePeerReq which contains RegionId and its colleagues' locations
   */
  common.TSStatus createNewRegionPeer(TCreatePeerReq req);

  /**
   * Add a Region peer to the specified RegionGroup
   *
   * @param TMaintainPeerReq which contains RegionId and the DataNodeLocation that selected to perform the add peer process
   */
  common.TSStatus addRegionPeer(TMaintainPeerReq req);

  /**
   * Remove a Region peer from the specified RegionGroup
   *
   * @param TMaintainPeerReq which contains RegionId and the DataNodeLocation that selected to perform the remove peer process
   */
  common.TSStatus removeRegionPeer(TMaintainPeerReq req);

  /**
   * Delete a Region peer in the given ConsensusGroup and all of its data on the specified DataNode
   *
   * @param TMaintainPeerReq which contains RegionId and the DataNodeLocation where the specified Region peer located
   */
  common.TSStatus deleteOldRegionPeer(TMaintainPeerReq req);

  /**
  * Config node will disable the Data node, the Data node will not accept read/write request when disabled
  * @param data node location
  */
  common.TSStatus disableDataNode(TDisableDataNodeReq req)

  /**
  * Config node will stop the Data node.
  */
  common.TSStatus stopDataNode()

  /**
  * ConfigNode will ask DataNode for heartbeat in every few seconds.
  *
  * @param ConfigNode will send the latest config_node_list and load balancing policies in THeartbeatReq
  **/
  THeartbeatResp getDataNodeHeartBeat(THeartbeatReq req)

  /**
  * ConfigNode will ask DataNode to update region cache
  *
  * @param ConfigNode will send timestamp and new regionRouteMap in TRegionRouteReq
  **/
  common.TSStatus updateRegionCache(TRegionRouteReq req)

  /**
   * Config node will create a function on a list of data nodes.
   *
   * @param function name, function class name, and executable uris
   **/
  common.TSStatus createFunction(TCreateFunctionInstanceReq req)

  /**
   * Config node will drop a function on a list of data nodes.
   *
   * @param function name
   **/
  common.TSStatus dropFunction(TDropFunctionInstanceReq req)

  /**
   * Config node will create a trigger instance on data node.
   *
   * @param TriggerInformation, jar file.
   **/
  common.TSStatus createTriggerInstance(TCreateTriggerInstanceReq req)

  /**
   * Config node will active a trigger instance on data node.
   *
   * @param trigger name.
   **/
  common.TSStatus activeTriggerInstance(TActiveTriggerInstanceReq req)


  /**
   * Config node will inactive a trigger instance on data node.
   *
   * @param trigger name.
   **/
  common.TSStatus inactiveTriggerInstance(TInactiveTriggerInstanceReq req)


  /**
   * Config node will drop a trigger on all online config nodes and data nodes.
   *
   * @param trigger name, whether need to delete jar
   **/
  common.TSStatus dropTriggerInstance(TDropTriggerInstanceReq req)

  /**
   * Config node will renew DataNodeLocation of a stateful trigger.
   *
   * @param trigger name, new DataNodeLocation
   **/
  common.TSStatus updateTriggerLocation (TUpdateTriggerLocationReq req)

  /**
    * Fire a stateful trigger on current data node.
    *
    * @param trigger name, tablet and event
    **/
  TFireTriggerResp fireTrigger(TFireTriggerReq req)

  /**
   * Config node will invalidate permission Info cache.
   *
   * @param string:username, list<string>:roleList
   */
  common.TSStatus invalidatePermissionCache(TInvalidatePermissionCacheReq req)

  /**
   * Config node will create a pipe plugin on a list of data nodes.
   *
   * @param function name, function class name, and executable uris
   **/
  common.TSStatus createPipePlugin(TCreatePipePluginInstanceReq req)

  /**
   * Config node will drop a pipe plugin on a list of data nodes.
   *
   * @param function name
   **/
  common.TSStatus dropPipePlugin(TDropPipePluginInstanceReq req)

  /* Maintenance Tools */

  common.TSStatus merge()

  common.TSStatus flush(common.TFlushReq req)

  common.TSStatus settle(common.TSettleReq req)

  common.TSStatus clearCache()

  common.TSStatus loadConfiguration()

  common.TSStatus setSystemStatus(string status)

  common.TSStatus killQueryInstance(string queryId)

  /**
   * Config node will Set the TTL for the database on a list of data nodes.
   */
  common.TSStatus setTTL(common.TSetTTLReq req)
  
  /**
   * configNode will notify all DataNodes when the capacity of the ConfigNodeGroup is expanded or reduced
   *
   * @param list<common.TConfigNodeLocation> configNodeLocations
   */
  common.TSStatus updateConfigNodeGroup(TUpdateConfigNodeGroupReq req)

  /**
   * Update template cache when template info or template set info is updated
   */
  common.TSStatus updateTemplate(TUpdateTemplateReq req)

  /**
   * Construct schema black list in target schemaRegion to block R/W on matched timeseries
   */
  common.TSStatus constructSchemaBlackList(TConstructSchemaBlackListReq req)

  /**
   * Remove the schema black list to recover R/W on matched timeseries
   */
  common.TSStatus rollbackSchemaBlackList(TRollbackSchemaBlackListReq req)

  /**
   * Config node will invalidate Schema Info cache, which matched by given pathPatternTree.
   *
   * @param binary: pathPatternTree
   */
  common.TSStatus invalidateMatchedSchemaCache(TInvalidateMatchedSchemaCacheReq req)

  /**
   * Config node will fetch the schema info in black list.
   *
   * @param binary: pathPatternTree
   */
  TFetchSchemaBlackListResp fetchSchemaBlackList(TFetchSchemaBlackListReq req)

  /**
   * Config node inform this dataNode to execute a distribution data deleion mpp task
   */
  common.TSStatus deleteDataForDeleteSchema(TDeleteDataForDeleteSchemaReq req)

  /**
   * Delete matched timeseries and remove according schema black list in target schemRegion
   */
  common.TSStatus deleteTimeSeries(TDeleteTimeSeriesReq req)

  /**
   * Construct schema black list in target schemaRegion to block R/W on matched timeseries represent by template
   */
  common.TSStatus constructSchemaBlackListWithTemplate(TConstructSchemaBlackListWithTemplateReq req)

  /**
   * Remove the schema black list to recover R/W on matched timeseries represent by template
   */
  common.TSStatus rollbackSchemaBlackListWithTemplate(TRollbackSchemaBlackListWithTemplateReq req)

  /**
   * Deactivate template on device matched by input path pattern
   * and remove according template schema black list in target schemRegion
   */
  common.TSStatus deactivateTemplate(TDeactivateTemplateReq req)

  TCountPathsUsingTemplateResp countPathsUsingTemplate(TCountPathsUsingTemplateReq req)

 /**
  * Create PIPE on DataNode
  */
  common.TSStatus createPipeOnDataNode(TCreatePipeOnDataNodeReq req)

 /**
  * Start, stop or drop PIPE on DataNode
  */
  common.TSStatus operatePipeOnDataNode(TOperatePipeOnDataNodeReq req)

 /**
  * Start, stop or drop PIPE on DataNode for rollback
  */
  common.TSStatus operatePipeOnDataNodeForRollback(TOperatePipeOnDataNodeReq req)

 /**
  * Execute CQ on DataNode
  */
  common.TSStatus executeCQ(TExecuteCQ req)

  /**
  * Delete model training metrics on DataNode
  */
  common.TSStatus deleteModelMetrics(TDeleteModelMetricsReq req)

  /**
   * Set space quota
   **/
  common.TSStatus setSpaceQuota(common.TSetSpaceQuotaReq req)
}

service MPPDataExchangeService {
  TGetDataBlockResponse getDataBlock(TGetDataBlockRequest req);

  void onAcknowledgeDataBlockEvent(TAcknowledgeDataBlockEvent e);

  void onCloseSinkChannelEvent(TCloseSinkChannelEvent e);

  void onNewDataBlockEvent(TNewDataBlockEvent e);

  void onEndOfDataBlockEvent(TEndOfDataBlockEvent e);
}

service IMLNodeInternalRPCService{
 /**
  * Fecth the data of the specified time series
  */
  TFetchTimeseriesResp fetchTimeseries(TFetchTimeseriesReq req)

  /**
  * Fetch rest data for a specified fetchTimeseries
  */
  TFetchMoreDataResp fetchMoreData(TFetchMoreDataReq req)

 /**
  * Fecth window batches of the specified time series
  */
  TFetchWindowBatchResp fetchWindowBatch(TFetchWindowBatchReq req)

 /**
  * Record model training metrics on DataNode
  */
  common.TSStatus recordModelMetrics(TRecordModelMetricsReq req)
}
<<<<<<< HEAD

service MPPDataExchangeService {
  TGetDataBlockResponse getDataBlock(TGetDataBlockRequest req);

  void onAcknowledgeDataBlockEvent(TAcknowledgeDataBlockEvent e);

  void onCloseSinkChannelEvent(TCloseSinkChannelEvent e);

  void onCloseLocalSinkChannelEvent(TCloseLocalSinkChannelEvent e);

  void onNewDataBlockEvent(TNewDataBlockEvent e);

  void onEndOfDataBlockEvent(TEndOfDataBlockEvent e);
}
=======
>>>>>>> 6d30aa20
<|MERGE_RESOLUTION|>--- conflicted
+++ resolved
@@ -784,6 +784,8 @@
 
   void onCloseSinkChannelEvent(TCloseSinkChannelEvent e);
 
+  void onCloseLocalSinkChannelEvent(TCloseLocalSinkChannelEvent e);
+
   void onNewDataBlockEvent(TNewDataBlockEvent e);
 
   void onEndOfDataBlockEvent(TEndOfDataBlockEvent e);
@@ -809,21 +811,4 @@
   * Record model training metrics on DataNode
   */
   common.TSStatus recordModelMetrics(TRecordModelMetricsReq req)
-}
-<<<<<<< HEAD
-
-service MPPDataExchangeService {
-  TGetDataBlockResponse getDataBlock(TGetDataBlockRequest req);
-
-  void onAcknowledgeDataBlockEvent(TAcknowledgeDataBlockEvent e);
-
-  void onCloseSinkChannelEvent(TCloseSinkChannelEvent e);
-
-  void onCloseLocalSinkChannelEvent(TCloseLocalSinkChannelEvent e);
-
-  void onNewDataBlockEvent(TNewDataBlockEvent e);
-
-  void onEndOfDataBlockEvent(TEndOfDataBlockEvent e);
-}
-=======
->>>>>>> 6d30aa20
+}