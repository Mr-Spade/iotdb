--- conflicted
+++ resolved
@@ -65,12 +65,7 @@
    *
    * @return true if procedure can finish directly
    */
-<<<<<<< HEAD
-  protected abstract boolean executeFromValidateTask(ConfigNodeProcedureEnv env)
-      throws PipeException, PipeSinkException;
-=======
   protected abstract void executeFromValidateTask(ConfigNodeProcedureEnv env) throws PipeException;
->>>>>>> d79ba919
 
   /** Execute at state CALCULATE_INFO_FOR_TASK */
   protected abstract void executeFromCalculateInfoForTask(ConfigNodeProcedureEnv env)
