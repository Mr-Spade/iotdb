/*
 * Licensed to the Apache Software Foundation (ASF) under one
 * or more contributor license agreements.  See the NOTICE file
 * distributed with this work for additional information
 * regarding copyright ownership.  The ASF licenses this file
 * to you under the Apache License, Version 2.0 (the
 * "License"); you may not use this file except in compliance
 * with the License.  You may obtain a copy of the License at
 *
 *     http://www.apache.org/licenses/LICENSE-2.0
 *
 * Unless required by applicable law or agreed to in writing,
 * software distributed under the License is distributed on an
 * "AS IS" BASIS, WITHOUT WARRANTIES OR CONDITIONS OF ANY
 * KIND, either express or implied.  See the License for the
 * specific language governing permissions and limitations
 * under the License.
 */

package org.apache.iotdb.confignode.persistence.pipe;

public enum PipeTaskOperation {
  CREATE_PIPE,
  START_PIPE,
  STOP_PIPE,
  DROP_PIPE,
  HANDLE_LEADER_CHANGE,
<<<<<<< HEAD
=======
  SYNC_PIPE_META,
>>>>>>> d79ba919
  ;
}<|MERGE_RESOLUTION|>--- conflicted
+++ resolved
@@ -25,9 +25,6 @@
   STOP_PIPE,
   DROP_PIPE,
   HANDLE_LEADER_CHANGE,
-<<<<<<< HEAD
-=======
   SYNC_PIPE_META,
->>>>>>> d79ba919
   ;
 }