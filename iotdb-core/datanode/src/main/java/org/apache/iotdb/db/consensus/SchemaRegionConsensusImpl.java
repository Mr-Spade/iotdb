/*
 * Licensed to the Apache Software Foundation (ASF) under one
 * or more contributor license agreements.  See the NOTICE file
 * distributed with this work for additional information
 * regarding copyright ownership.  The ASF licenses this file
 * to you under the Apache License, Version 2.0 (the
 * "License"); you may not use this file except in compliance
 * with the License.  You may obtain a copy of the License at
 *
 *     http://www.apache.org/licenses/LICENSE-2.0
 *
 * Unless required by applicable law or agreed to in writing,
 * software distributed under the License is distributed on an
 * "AS IS" BASIS, WITHOUT WARRANTIES OR CONDITIONS OF ANY
 * KIND, either express or implied.  See the License for the
 * specific language governing permissions and limitations
 * under the License.
 */

package org.apache.iotdb.db.consensus;

import org.apache.iotdb.common.rpc.thrift.TConsensusGroupType;
import org.apache.iotdb.common.rpc.thrift.TEndPoint;
import org.apache.iotdb.commons.consensus.SchemaRegionId;
import org.apache.iotdb.consensus.ConsensusFactory;
import org.apache.iotdb.consensus.IConsensus;
import org.apache.iotdb.consensus.config.ConsensusConfig;
import org.apache.iotdb.consensus.config.RatisConfig;
import org.apache.iotdb.db.conf.IoTDBConfig;
import org.apache.iotdb.db.conf.IoTDBDescriptor;
import org.apache.iotdb.db.consensus.statemachine.schemaregion.SchemaRegionStateMachine;
import org.apache.iotdb.db.schemaengine.SchemaEngine;

import org.apache.ratis.util.SizeInBytes;
import org.apache.ratis.util.TimeDuration;

import java.util.concurrent.TimeUnit;

/**
 * We can use SchemaRegionConsensusImpl.getInstance() to obtain a consensus layer reference for
 * schemaRegion's reading and writing
 */
public class SchemaRegionConsensusImpl {

  private SchemaRegionConsensusImpl() {
    // do nothing
  }

  public static IConsensus getInstance() {
    return SchemaRegionConsensusImplHolder.INSTANCE;
  }

  // TODO: This needs removal of statics ...
  public static void reinitializeStatics() {
    SchemaRegionConsensusImplHolder.reinitializeStatics();
  }

  private static class SchemaRegionConsensusImplHolder {

<<<<<<< HEAD
    private static final IoTDBConfig CONF = IoTDBDescriptor.getInstance().getConfig();
    private static final IConsensus INSTANCE =
        ConsensusFactory.getConsensusImpl(
                CONF.getSchemaRegionConsensusProtocolClass(),
                ConsensusConfig.newBuilder()
                    .setThisNodeId(CONF.getDataNodeId())
                    .setThisNode(
                        new TEndPoint(
                            CONF.getInternalAddress(), CONF.getSchemaRegionConsensusPort()))
                    .setConsensusGroupType(TConsensusGroupType.SchemaRegion)
                    .setRatisConfig(
                        RatisConfig.newBuilder()
                            .setSnapshot(
                                RatisConfig.Snapshot.newBuilder()
                                    .setAutoTriggerThreshold(
                                        CONF.getSchemaRatisConsensusSnapshotTriggerThreshold())
                                    .build())
                            .setLog(
                                RatisConfig.Log.newBuilder()
                                    .setUnsafeFlushEnabled(
                                        CONF.isSchemaRatisConsensusLogUnsafeFlushEnable())
                                    .setForceSyncNum(CONF.getSchemaRatisConsensusLogForceSyncNum())
                                    .setSegmentSizeMax(
                                        SizeInBytes.valueOf(
                                            CONF.getSchemaRatisConsensusLogSegmentSizeMax()))
                                    .setPreserveNumsWhenPurge(
                                        CONF.getSchemaRatisConsensusPreserveWhenPurge())
                                    .build())
                            .setGrpc(
                                RatisConfig.Grpc.newBuilder()
                                    .setFlowControlWindow(
                                        SizeInBytes.valueOf(
                                            CONF.getSchemaRatisConsensusGrpcFlowControlWindow()))
                                    .setLeaderOutstandingAppendsMax(
                                        CONF
                                            .getSchemaRatisConsensusGrpcLeaderOutstandingAppendsMax())
                                    .build())
                            .setRpc(
                                RatisConfig.Rpc.newBuilder()
                                    .setTimeoutMin(
                                        TimeDuration.valueOf(
                                            CONF
                                                .getSchemaRatisConsensusLeaderElectionTimeoutMinMs(),
                                            TimeUnit.MILLISECONDS))
                                    .setTimeoutMax(
                                        TimeDuration.valueOf(
                                            CONF
                                                .getSchemaRatisConsensusLeaderElectionTimeoutMaxMs(),
                                            TimeUnit.MILLISECONDS))
                                    .setRequestTimeout(
                                        TimeDuration.valueOf(
                                            CONF.getSchemaRatisConsensusRequestTimeoutMs(),
                                            TimeUnit.MILLISECONDS))
                                    .setFirstElectionTimeoutMin(
                                        TimeDuration.valueOf(
                                            CONF.getRatisFirstElectionTimeoutMinMs(),
                                            TimeUnit.MILLISECONDS))
                                    .setFirstElectionTimeoutMax(
                                        TimeDuration.valueOf(
                                            CONF.getRatisFirstElectionTimeoutMaxMs(),
                                            TimeUnit.MILLISECONDS))
                                    .build())
                            .setClient(
                                RatisConfig.Client.newBuilder()
                                    .setClientRequestTimeoutMillis(
                                        CONF.getDataRatisConsensusRequestTimeoutMs())
                                    .setClientMaxRetryAttempt(
                                        CONF.getDataRatisConsensusMaxRetryAttempts())
                                    .setClientRetryInitialSleepTimeMs(
                                        CONF.getDataRatisConsensusInitialSleepTimeMs())
                                    .setClientRetryMaxSleepTimeMs(
                                        CONF.getDataRatisConsensusMaxSleepTimeMs())
                                    .setCoreClientNumForEachNode(CONF.getCoreClientNumForEachNode())
                                    .setMaxClientNumForEachNode(CONF.getMaxClientNumForEachNode())
                                    .build())
                            .setImpl(
                                RatisConfig.Impl.newBuilder()
                                    .setRaftLogSizeMaxThreshold(CONF.getSchemaRatisLogMax())
                                    .setForceSnapshotInterval(
                                        CONF.getSchemaRatisPeriodicSnapshotInterval())
                                    .setRetryTimesMax(10)
                                    .setRetryWaitMillis(CONF.getConnectionTimeoutInMS() / 10)
                                    .build())
                            .setLeaderLogAppender(
                                RatisConfig.LeaderLogAppender.newBuilder()
                                    .setBufferByteLimit(
                                        CONF.getSchemaRatisConsensusLogAppenderBufferSizeMax())
                                    .build())
                            .setRead(
                                RatisConfig.Read.newBuilder()
                                    .setReadOption(RatisConfig.Read.Option.LINEARIZABLE)
                                    // use thrift connection timeout to unify read timeout
                                    .setReadTimeout(
                                        TimeDuration.valueOf(
                                            CONF.getConnectionTimeoutInMS(), TimeUnit.MILLISECONDS))
                                    .build())
                            .build())
                    .setStorageDir(CONF.getSchemaRegionConsensusDir())
                    .setProperties(CONF.getCustomizedProperties())
                    .build(),
                gid ->
                    new SchemaRegionStateMachine(
                        SchemaEngine.getInstance().getSchemaRegion((SchemaRegionId) gid)))
            .orElseThrow(
                () ->
                    new IllegalArgumentException(
                        String.format(
                            ConsensusFactory.CONSTRUCT_FAILED_MSG,
                            CONF.getSchemaRegionConsensusProtocolClass())));
=======
    private static IoTDBConfig CONF;
    private static IConsensus INSTANCE;

    // Make sure both statics are initialized.
    static {
      reinitializeStatics();
    }

    private static void reinitializeStatics() {
      CONF = IoTDBDescriptor.getInstance().getConfig();
      INSTANCE =
          ConsensusFactory.getConsensusImpl(
                  CONF.getSchemaRegionConsensusProtocolClass(),
                  ConsensusConfig.newBuilder()
                      .setThisNodeId(CONF.getDataNodeId())
                      .setThisNode(
                          new TEndPoint(
                              CONF.getInternalAddress(), CONF.getSchemaRegionConsensusPort()))
                      .setConsensusGroupType(TConsensusGroupType.SchemaRegion)
                      .setRatisConfig(
                          RatisConfig.newBuilder()
                              .setSnapshot(
                                  RatisConfig.Snapshot.newBuilder()
                                      .setAutoTriggerThreshold(
                                          CONF.getSchemaRatisConsensusSnapshotTriggerThreshold())
                                      .build())
                              .setLog(
                                  RatisConfig.Log.newBuilder()
                                      .setUnsafeFlushEnabled(
                                          CONF.isSchemaRatisConsensusLogUnsafeFlushEnable())
                                      .setForceSyncNum(
                                          CONF.getSchemaRatisConsensusLogForceSyncNum())
                                      .setSegmentSizeMax(
                                          SizeInBytes.valueOf(
                                              CONF.getSchemaRatisConsensusLogSegmentSizeMax()))
                                      .setPreserveNumsWhenPurge(
                                          CONF.getSchemaRatisConsensusPreserveWhenPurge())
                                      .build())
                              .setGrpc(
                                  RatisConfig.Grpc.newBuilder()
                                      .setFlowControlWindow(
                                          SizeInBytes.valueOf(
                                              CONF.getSchemaRatisConsensusGrpcFlowControlWindow()))
                                      .setLeaderOutstandingAppendsMax(
                                          CONF
                                              .getSchemaRatisConsensusGrpcLeaderOutstandingAppendsMax())
                                      .build())
                              .setRpc(
                                  RatisConfig.Rpc.newBuilder()
                                      .setTimeoutMin(
                                          TimeDuration.valueOf(
                                              CONF
                                                  .getSchemaRatisConsensusLeaderElectionTimeoutMinMs(),
                                              TimeUnit.MILLISECONDS))
                                      .setTimeoutMax(
                                          TimeDuration.valueOf(
                                              CONF
                                                  .getSchemaRatisConsensusLeaderElectionTimeoutMaxMs(),
                                              TimeUnit.MILLISECONDS))
                                      .setRequestTimeout(
                                          TimeDuration.valueOf(
                                              CONF.getSchemaRatisConsensusRequestTimeoutMs(),
                                              TimeUnit.MILLISECONDS))
                                      .setSlownessTimeout(
                                          TimeDuration.valueOf(
                                              CONF.getSchemaRatisConsensusRequestTimeoutMs() * 6,
                                              TimeUnit.MILLISECONDS))
                                      .setFirstElectionTimeoutMin(
                                          TimeDuration.valueOf(
                                              CONF.getRatisFirstElectionTimeoutMinMs(),
                                              TimeUnit.MILLISECONDS))
                                      .setFirstElectionTimeoutMax(
                                          TimeDuration.valueOf(
                                              CONF.getRatisFirstElectionTimeoutMaxMs(),
                                              TimeUnit.MILLISECONDS))
                                      .build())
                              .setClient(
                                  RatisConfig.Client.newBuilder()
                                      .setClientRequestTimeoutMillis(
                                          CONF.getDataRatisConsensusRequestTimeoutMs())
                                      .setClientMaxRetryAttempt(
                                          CONF.getDataRatisConsensusMaxRetryAttempts())
                                      .setClientRetryInitialSleepTimeMs(
                                          CONF.getDataRatisConsensusInitialSleepTimeMs())
                                      .setClientRetryMaxSleepTimeMs(
                                          CONF.getDataRatisConsensusMaxSleepTimeMs())
                                      .setMaxClientNumForEachNode(CONF.getMaxClientNumForEachNode())
                                      .build())
                              .setImpl(
                                  RatisConfig.Impl.newBuilder()
                                      .setRaftLogSizeMaxThreshold(CONF.getSchemaRatisLogMax())
                                      .setForceSnapshotInterval(
                                          CONF.getSchemaRatisPeriodicSnapshotInterval())
                                      .setRetryTimesMax(10)
                                      .setRetryWaitMillis(CONF.getConnectionTimeoutInMS() / 10)
                                      .build())
                              .setLeaderLogAppender(
                                  RatisConfig.LeaderLogAppender.newBuilder()
                                      .setBufferByteLimit(
                                          CONF.getSchemaRatisConsensusLogAppenderBufferSizeMax())
                                      .build())
                              .setRead(
                                  RatisConfig.Read.newBuilder()
                                      .setReadOption(RatisConfig.Read.Option.LINEARIZABLE)
                                      // use thrift connection timeout to unify read timeout
                                      .setReadTimeout(
                                          TimeDuration.valueOf(
                                              CONF.getConnectionTimeoutInMS(),
                                              TimeUnit.MILLISECONDS))
                                      .build())
                              .build())
                      .setStorageDir(CONF.getSchemaRegionConsensusDir())
                      .build(),
                  gid ->
                      new SchemaRegionStateMachine(
                          SchemaEngine.getInstance().getSchemaRegion((SchemaRegionId) gid)))
              .orElseThrow(
                  () ->
                      new IllegalArgumentException(
                          String.format(
                              ConsensusFactory.CONSTRUCT_FAILED_MSG,
                              CONF.getSchemaRegionConsensusProtocolClass())));
    }
>>>>>>> 89b98042
  }
}<|MERGE_RESOLUTION|>--- conflicted
+++ resolved
@@ -57,117 +57,6 @@
 
   private static class SchemaRegionConsensusImplHolder {
 
-<<<<<<< HEAD
-    private static final IoTDBConfig CONF = IoTDBDescriptor.getInstance().getConfig();
-    private static final IConsensus INSTANCE =
-        ConsensusFactory.getConsensusImpl(
-                CONF.getSchemaRegionConsensusProtocolClass(),
-                ConsensusConfig.newBuilder()
-                    .setThisNodeId(CONF.getDataNodeId())
-                    .setThisNode(
-                        new TEndPoint(
-                            CONF.getInternalAddress(), CONF.getSchemaRegionConsensusPort()))
-                    .setConsensusGroupType(TConsensusGroupType.SchemaRegion)
-                    .setRatisConfig(
-                        RatisConfig.newBuilder()
-                            .setSnapshot(
-                                RatisConfig.Snapshot.newBuilder()
-                                    .setAutoTriggerThreshold(
-                                        CONF.getSchemaRatisConsensusSnapshotTriggerThreshold())
-                                    .build())
-                            .setLog(
-                                RatisConfig.Log.newBuilder()
-                                    .setUnsafeFlushEnabled(
-                                        CONF.isSchemaRatisConsensusLogUnsafeFlushEnable())
-                                    .setForceSyncNum(CONF.getSchemaRatisConsensusLogForceSyncNum())
-                                    .setSegmentSizeMax(
-                                        SizeInBytes.valueOf(
-                                            CONF.getSchemaRatisConsensusLogSegmentSizeMax()))
-                                    .setPreserveNumsWhenPurge(
-                                        CONF.getSchemaRatisConsensusPreserveWhenPurge())
-                                    .build())
-                            .setGrpc(
-                                RatisConfig.Grpc.newBuilder()
-                                    .setFlowControlWindow(
-                                        SizeInBytes.valueOf(
-                                            CONF.getSchemaRatisConsensusGrpcFlowControlWindow()))
-                                    .setLeaderOutstandingAppendsMax(
-                                        CONF
-                                            .getSchemaRatisConsensusGrpcLeaderOutstandingAppendsMax())
-                                    .build())
-                            .setRpc(
-                                RatisConfig.Rpc.newBuilder()
-                                    .setTimeoutMin(
-                                        TimeDuration.valueOf(
-                                            CONF
-                                                .getSchemaRatisConsensusLeaderElectionTimeoutMinMs(),
-                                            TimeUnit.MILLISECONDS))
-                                    .setTimeoutMax(
-                                        TimeDuration.valueOf(
-                                            CONF
-                                                .getSchemaRatisConsensusLeaderElectionTimeoutMaxMs(),
-                                            TimeUnit.MILLISECONDS))
-                                    .setRequestTimeout(
-                                        TimeDuration.valueOf(
-                                            CONF.getSchemaRatisConsensusRequestTimeoutMs(),
-                                            TimeUnit.MILLISECONDS))
-                                    .setFirstElectionTimeoutMin(
-                                        TimeDuration.valueOf(
-                                            CONF.getRatisFirstElectionTimeoutMinMs(),
-                                            TimeUnit.MILLISECONDS))
-                                    .setFirstElectionTimeoutMax(
-                                        TimeDuration.valueOf(
-                                            CONF.getRatisFirstElectionTimeoutMaxMs(),
-                                            TimeUnit.MILLISECONDS))
-                                    .build())
-                            .setClient(
-                                RatisConfig.Client.newBuilder()
-                                    .setClientRequestTimeoutMillis(
-                                        CONF.getDataRatisConsensusRequestTimeoutMs())
-                                    .setClientMaxRetryAttempt(
-                                        CONF.getDataRatisConsensusMaxRetryAttempts())
-                                    .setClientRetryInitialSleepTimeMs(
-                                        CONF.getDataRatisConsensusInitialSleepTimeMs())
-                                    .setClientRetryMaxSleepTimeMs(
-                                        CONF.getDataRatisConsensusMaxSleepTimeMs())
-                                    .setCoreClientNumForEachNode(CONF.getCoreClientNumForEachNode())
-                                    .setMaxClientNumForEachNode(CONF.getMaxClientNumForEachNode())
-                                    .build())
-                            .setImpl(
-                                RatisConfig.Impl.newBuilder()
-                                    .setRaftLogSizeMaxThreshold(CONF.getSchemaRatisLogMax())
-                                    .setForceSnapshotInterval(
-                                        CONF.getSchemaRatisPeriodicSnapshotInterval())
-                                    .setRetryTimesMax(10)
-                                    .setRetryWaitMillis(CONF.getConnectionTimeoutInMS() / 10)
-                                    .build())
-                            .setLeaderLogAppender(
-                                RatisConfig.LeaderLogAppender.newBuilder()
-                                    .setBufferByteLimit(
-                                        CONF.getSchemaRatisConsensusLogAppenderBufferSizeMax())
-                                    .build())
-                            .setRead(
-                                RatisConfig.Read.newBuilder()
-                                    .setReadOption(RatisConfig.Read.Option.LINEARIZABLE)
-                                    // use thrift connection timeout to unify read timeout
-                                    .setReadTimeout(
-                                        TimeDuration.valueOf(
-                                            CONF.getConnectionTimeoutInMS(), TimeUnit.MILLISECONDS))
-                                    .build())
-                            .build())
-                    .setStorageDir(CONF.getSchemaRegionConsensusDir())
-                    .setProperties(CONF.getCustomizedProperties())
-                    .build(),
-                gid ->
-                    new SchemaRegionStateMachine(
-                        SchemaEngine.getInstance().getSchemaRegion((SchemaRegionId) gid)))
-            .orElseThrow(
-                () ->
-                    new IllegalArgumentException(
-                        String.format(
-                            ConsensusFactory.CONSTRUCT_FAILED_MSG,
-                            CONF.getSchemaRegionConsensusProtocolClass())));
-=======
     private static IoTDBConfig CONF;
     private static IConsensus INSTANCE;
 
@@ -280,6 +169,7 @@
                                       .build())
                               .build())
                       .setStorageDir(CONF.getSchemaRegionConsensusDir())
+                      .setProperties(CONF.getCustomizedProperties())
                       .build(),
                   gid ->
                       new SchemaRegionStateMachine(
@@ -291,6 +181,5 @@
                               ConsensusFactory.CONSTRUCT_FAILED_MSG,
                               CONF.getSchemaRegionConsensusProtocolClass())));
     }
->>>>>>> 89b98042
   }
 }