--- conflicted
+++ resolved
@@ -312,18 +312,12 @@
     insertStatement.setDevicePath(
         DEVICE_PATH_CACHE.getPartialPath(insertTabletReq.getPrefixPath()));
     insertStatement.setMeasurements(insertTabletReq.getMeasurements().toArray(new String[0]));
-<<<<<<< HEAD
-    insertStatement.setTimes(
-        QueryDataSetUtils.readTimesFromBuffer(
-            insertTabletReq.timestamps, insertTabletReq.size, insertTabletReq.compression));
-=======
     long[] timestamps =
-        QueryDataSetUtils.readTimesFromBuffer(insertTabletReq.timestamps, insertTabletReq.size);
+        QueryDataSetUtils.readTimesFromBuffer(insertTabletReq.timestamps, insertTabletReq.size, insertTabletReq.compression);
     if (timestamps.length != 0) {
       TimestampPrecisionUtils.checkTimestampPrecision(timestamps[timestamps.length - 1]);
     }
     insertStatement.setTimes(timestamps);
->>>>>>> 27637120
     insertStatement.setColumns(
         QueryDataSetUtils.readTabletValuesFromBuffer(
             insertTabletReq.values,
@@ -356,18 +350,12 @@
       InsertTabletStatement insertTabletStatement = new InsertTabletStatement();
       insertTabletStatement.setDevicePath(DEVICE_PATH_CACHE.getPartialPath(req.prefixPaths.get(i)));
       insertTabletStatement.setMeasurements(req.measurementsList.get(i).toArray(new String[0]));
-<<<<<<< HEAD
-      insertTabletStatement.setTimes(
-          QueryDataSetUtils.readTimesFromBuffer(
-              req.timestampsList.get(i), req.sizeList.get(i), req.compression));
-=======
       long[] timestamps =
-          QueryDataSetUtils.readTimesFromBuffer(req.timestampsList.get(i), req.sizeList.get(i));
+          QueryDataSetUtils.readTimesFromBuffer(req.timestampsList.get(i), req.sizeList.get(i), req.compression);
       if (timestamps.length != 0) {
         TimestampPrecisionUtils.checkTimestampPrecision(timestamps[timestamps.length - 1]);
       }
       insertTabletStatement.setTimes(timestamps);
->>>>>>> 27637120
       insertTabletStatement.setColumns(
           QueryDataSetUtils.readTabletValuesFromBuffer(
               req.valuesList.get(i),
