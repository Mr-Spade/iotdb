/*
 * Licensed to the Apache Software Foundation (ASF) under one
 * or more contributor license agreements.  See the NOTICE file
 * distributed with this work for additional information
 * regarding copyright ownership.  The ASF licenses this file
 * to you under the Apache License, Version 2.0 (the
 * "License"); you may not use this file except in compliance
 * with the License.  You may obtain a copy of the License at
 *
 *     http://www.apache.org/licenses/LICENSE-2.0
 *
 * Unless required by applicable law or agreed to in writing,
 * software distributed under the License is distributed on an
 * "AS IS" BASIS, WITHOUT WARRANTIES OR CONDITIONS OF ANY
 * KIND, either express or implied.  See the License for the
 * specific language governing permissions and limitations
 * under the License.
 */

package org.apache.iotdb.db.queryengine.plan.relational.metadata;

import org.apache.iotdb.commons.schema.table.TsTable;
import org.apache.iotdb.commons.udf.builtin.BuiltinAggregationFunction;
import org.apache.iotdb.commons.udf.builtin.BuiltinScalarFunction;
import org.apache.iotdb.db.exception.metadata.table.TableNotExistsException;
import org.apache.iotdb.db.exception.sql.SemanticException;
import org.apache.iotdb.db.queryengine.common.SessionInfo;
import org.apache.iotdb.db.queryengine.plan.relational.analyzer.schema.TableModelSchemaFetcher;
import org.apache.iotdb.db.queryengine.plan.relational.function.OperatorType;
import org.apache.iotdb.db.queryengine.plan.relational.security.AccessControl;
import org.apache.iotdb.db.queryengine.plan.relational.type.InternalTypeManager;
import org.apache.iotdb.db.queryengine.plan.relational.type.TypeManager;
import org.apache.iotdb.db.queryengine.plan.relational.type.TypeNotFoundException;
import org.apache.iotdb.db.queryengine.plan.relational.type.TypeSignature;
import org.apache.iotdb.db.relational.sql.tree.Expression;
import org.apache.iotdb.db.schemaengine.table.DataNodeTableCache;
import org.apache.iotdb.db.utils.constant.SqlConstant;
<<<<<<< HEAD
import org.apache.iotdb.tsfile.file.metadata.IDeviceID;
import org.apache.iotdb.tsfile.file.metadata.StringArrayDeviceID;
import org.apache.iotdb.tsfile.read.common.type.Type;
import org.apache.iotdb.tsfile.read.common.type.TypeFactory;

=======

import org.apache.tsfile.file.metadata.IDeviceID;
import org.apache.tsfile.file.metadata.StringArrayDeviceID;
import org.apache.tsfile.read.common.type.Type;

>>>>>>> 653912ec
import java.util.ArrayList;
import java.util.Arrays;
import java.util.List;
import java.util.Locale;
import java.util.Optional;
import java.util.stream.Collectors;

import static org.apache.tsfile.read.common.type.BinaryType.TEXT;
import static org.apache.tsfile.read.common.type.BooleanType.BOOLEAN;
import static org.apache.tsfile.read.common.type.DoubleType.DOUBLE;
import static org.apache.tsfile.read.common.type.FloatType.FLOAT;
import static org.apache.tsfile.read.common.type.IntType.INT32;
import static org.apache.tsfile.read.common.type.LongType.INT64;

public class TableMetadataImpl implements Metadata {

  private final TypeManager typeManager = new InternalTypeManager();

  private final DataNodeTableCache tableCache = DataNodeTableCache.getInstance();

  @Override
  public boolean tableExists(QualifiedObjectName name) {
    return tableCache.getTable(name.getDatabaseName(), name.getObjectName()) != null;
  }

  @Override
  public Optional<TableSchema> getTableSchema(SessionInfo session, QualifiedObjectName name) {
    TsTable table = tableCache.getTable(name.getDatabaseName(), name.getObjectName());
    if (table == null) {
      throw new SemanticException(
          new TableNotExistsException(name.getDatabaseName(), name.getObjectName()));
    }
    List<ColumnSchema> columnSchemaList =
        table.getColumnList().stream()
            .map(
                o ->
                    new ColumnSchema(
                        o.getColumnName(),
                        TypeFactory.getType(o.getDataType()),
                        false,
                        o.getColumnCategory()))
            .collect(Collectors.toList());
    return Optional.of(new TableSchema(table.getTableName(), columnSchemaList));
  }

  @Override
  public Type getOperatorReturnType(OperatorType operatorType, List<? extends Type> argumentTypes)
      throws OperatorNotFoundException {

    switch (operatorType) {
      case ADD:
      case SUBTRACT:
      case MULTIPLY:
      case DIVIDE:
      case MODULUS:
        if (!isTwoNumericType(argumentTypes)) {
          throw new OperatorNotFoundException(
              operatorType,
              argumentTypes,
              new IllegalArgumentException("Should have two numeric operands."));
        }
        return DOUBLE;
      case NEGATION:
        if (!isOneNumericType(argumentTypes)) {
          throw new OperatorNotFoundException(
              operatorType,
              argumentTypes,
              new IllegalArgumentException("Should have one numeric operands."));
        }
        return DOUBLE;
      case EQUAL:
      case LESS_THAN:
      case LESS_THAN_OR_EQUAL:
        if (!isTwoTypeComparable(argumentTypes)) {
          throw new OperatorNotFoundException(
              operatorType,
              argumentTypes,
              new IllegalArgumentException("Should have two comparable operands."));
        }
        return BOOLEAN;
      default:
        throw new OperatorNotFoundException(
            operatorType, argumentTypes, new UnsupportedOperationException());
    }
  }

  @Override
  public Type getFunctionReturnType(String functionName, List<? extends Type> argumentTypes) {

    // builtin scalar function
    if (BuiltinScalarFunction.DIFF.getFunctionName().equalsIgnoreCase(functionName)
        || BuiltinScalarFunction.ROUND.getFunctionName().equalsIgnoreCase(functionName)) {
      if (!isOneNumericType(argumentTypes)) {
        throw new SemanticException(
            "Scalar function"
                + functionName.toLowerCase(Locale.ENGLISH)
                + " only supports numeric data types [INT32, INT64, FLOAT, DOUBLE]");
      }
      return DOUBLE;
    } else if (BuiltinScalarFunction.REPLACE.getFunctionName().equalsIgnoreCase(functionName)
        || BuiltinScalarFunction.SUBSTRING.getFunctionName().equalsIgnoreCase(functionName)) {
      if (!isOneTextType(argumentTypes)) {
        throw new SemanticException(
            "Scalar function"
                + functionName.toLowerCase(Locale.ENGLISH)
                + " only supports text data type.");
      }
      return TEXT;
    }

    // builtin aggregation function
    // check argument type
    switch (functionName.toLowerCase()) {
      case SqlConstant.AVG:
      case SqlConstant.SUM:
      case SqlConstant.EXTREME:
      case SqlConstant.MIN_VALUE:
      case SqlConstant.MAX_VALUE:
      case SqlConstant.STDDEV:
      case SqlConstant.STDDEV_POP:
      case SqlConstant.STDDEV_SAMP:
      case SqlConstant.VARIANCE:
      case SqlConstant.VAR_POP:
      case SqlConstant.VAR_SAMP:
        if (!isOneNumericType(argumentTypes)) {
          throw new SemanticException(
              String.format(
                  "Aggregate functions [%s] only support numeric data types [INT32, INT64, FLOAT, DOUBLE]",
                  functionName));
        }
        break;
      case SqlConstant.MIN_TIME:
      case SqlConstant.MAX_TIME:
      case SqlConstant.FIRST_VALUE:
      case SqlConstant.LAST_VALUE:
      case SqlConstant.TIME_DURATION:
      case SqlConstant.MODE:
        if (argumentTypes.size() != 1) {
          throw new SemanticException(
              String.format(
                  "Aggregate functions [%s] should only have one argument", functionName));
        }
        break;
      case SqlConstant.MAX_BY:
      case SqlConstant.MIN_BY:
        if (argumentTypes.size() != 2) {
          throw new SemanticException(
              String.format(
                  "Aggregate functions [%s] should only have two arguments", functionName));
        } else if (!argumentTypes.get(1).isOrderable()) {
          throw new SemanticException(
              String.format(
                  "Second argument of Aggregate functions [%s] should be orderable", functionName));
        }

        break;
      case SqlConstant.COUNT:
        break;
      default:
        // ignore
    }

    // get return type
    switch (functionName.toLowerCase()) {
      case SqlConstant.MIN_TIME:
      case SqlConstant.MAX_TIME:
      case SqlConstant.COUNT:
      case SqlConstant.TIME_DURATION:
        return INT64;
      case SqlConstant.MIN_VALUE:
      case SqlConstant.LAST_VALUE:
      case SqlConstant.FIRST_VALUE:
      case SqlConstant.MAX_VALUE:
      case SqlConstant.EXTREME:
      case SqlConstant.MODE:
      case SqlConstant.MAX_BY:
      case SqlConstant.MIN_BY:
        return argumentTypes.get(0);
      case SqlConstant.AVG:
      case SqlConstant.SUM:
      case SqlConstant.STDDEV:
      case SqlConstant.STDDEV_POP:
      case SqlConstant.STDDEV_SAMP:
      case SqlConstant.VARIANCE:
      case SqlConstant.VAR_POP:
      case SqlConstant.VAR_SAMP:
        return DOUBLE;
      default:
        // ignore
    }

    // TODO scalar UDF function

    // TODO UDAF

    throw new SemanticException("Unknown function: " + functionName);
  }

  @Override
  public boolean isAggregationFunction(
      SessionInfo session, String functionName, AccessControl accessControl) {
    return BuiltinAggregationFunction.getNativeFunctionNames()
        .contains(functionName.toLowerCase(Locale.ENGLISH));
  }

  @Override
  public Type getType(TypeSignature signature) throws TypeNotFoundException {
    return typeManager.getType(signature);
  }

  @Override
  public boolean canCoerce(Type from, Type to) {
    return true;
  }

  @Override
  public List<DeviceEntry> indexScan(
      QualifiedObjectName tableName,
      List<Expression> expressionList,
      List<String> attributeColumns) {
<<<<<<< HEAD
    List<DeviceEntry> result = new ArrayList<>();
    IDeviceID deviceID = new StringArrayDeviceID("beijing", "a_1");
    result.add(new DeviceEntry(deviceID, Arrays.asList("new", "low")));
=======
    // fixme, perfect the real metadata impl
    List<DeviceEntry> result = new ArrayList<>();
    IDeviceID deviceID1 = new StringArrayDeviceID("db.table1", "beijing", "a_1");
    IDeviceID deviceID2 = new StringArrayDeviceID("db.table1", "beijing", "b_1");
    result.add(new DeviceEntry(deviceID1, Arrays.asList("old", "low")));
    result.add(new DeviceEntry(deviceID2, Arrays.asList("new", "high")));
>>>>>>> 653912ec
    return result;
  }

  public static boolean isTwoNumericType(List<? extends Type> argumentTypes) {
    return argumentTypes.size() == 2
        && isNumericType(argumentTypes.get(0))
        && isNumericType(argumentTypes.get(1));
  }

  public static boolean isOneNumericType(List<? extends Type> argumentTypes) {
    return argumentTypes.size() == 1 && isNumericType(argumentTypes.get(0));
  }

  public static boolean isOneBooleanType(List<? extends Type> argumentTypes) {
    return argumentTypes.size() == 1 && BOOLEAN.equals(argumentTypes.get(0));
  }

  public static boolean isOneTextType(List<? extends Type> argumentTypes) {
    return argumentTypes.size() == 1 && TEXT.equals(argumentTypes.get(0));
  }

  public static boolean isNumericType(Type type) {
    return DOUBLE.equals(type) || FLOAT.equals(type) || INT32.equals(type) || INT64.equals(type);
  }

  public static boolean isTwoTypeComparable(List<? extends Type> argumentTypes) {
    if (argumentTypes.size() != 2) {
      return false;
    }
    Type left = argumentTypes.get(0);
    Type right = argumentTypes.get(1);
    if (left.equals(right)) {
      return true;
    }

    // Boolean type and Binary Type can not be compared with other types
    return isNumericType(left) && isNumericType(right);
  }
}<|MERGE_RESOLUTION|>--- conflicted
+++ resolved
@@ -35,19 +35,12 @@
 import org.apache.iotdb.db.relational.sql.tree.Expression;
 import org.apache.iotdb.db.schemaengine.table.DataNodeTableCache;
 import org.apache.iotdb.db.utils.constant.SqlConstant;
-<<<<<<< HEAD
-import org.apache.iotdb.tsfile.file.metadata.IDeviceID;
-import org.apache.iotdb.tsfile.file.metadata.StringArrayDeviceID;
-import org.apache.iotdb.tsfile.read.common.type.Type;
-import org.apache.iotdb.tsfile.read.common.type.TypeFactory;
-
-=======
 
 import org.apache.tsfile.file.metadata.IDeviceID;
 import org.apache.tsfile.file.metadata.StringArrayDeviceID;
 import org.apache.tsfile.read.common.type.Type;
-
->>>>>>> 653912ec
+import org.apache.tsfile.read.common.type.TypeFactory;
+
 import java.util.ArrayList;
 import java.util.Arrays;
 import java.util.List;
@@ -268,18 +261,12 @@
       QualifiedObjectName tableName,
       List<Expression> expressionList,
       List<String> attributeColumns) {
-<<<<<<< HEAD
-    List<DeviceEntry> result = new ArrayList<>();
-    IDeviceID deviceID = new StringArrayDeviceID("beijing", "a_1");
-    result.add(new DeviceEntry(deviceID, Arrays.asList("new", "low")));
-=======
     // fixme, perfect the real metadata impl
     List<DeviceEntry> result = new ArrayList<>();
     IDeviceID deviceID1 = new StringArrayDeviceID("db.table1", "beijing", "a_1");
     IDeviceID deviceID2 = new StringArrayDeviceID("db.table1", "beijing", "b_1");
     result.add(new DeviceEntry(deviceID1, Arrays.asList("old", "low")));
     result.add(new DeviceEntry(deviceID2, Arrays.asList("new", "high")));
->>>>>>> 653912ec
     return result;
   }
 
