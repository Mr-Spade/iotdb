/*
 * Licensed to the Apache Software Foundation (ASF) under one
 * or more contributor license agreements.  See the NOTICE file
 * distributed with this work for additional information
 * regarding copyright ownership.  The ASF licenses this file
 * to you under the Apache License, Version 2.0 (the
 * "License"); you may not use this file except in compliance
 * with the License.  You may obtain a copy of the License at
 *
 *     http://www.apache.org/licenses/LICENSE-2.0
 *
 * Unless required by applicable law or agreed to in writing,
 * software distributed under the License is distributed on an
 * "AS IS" BASIS, WITHOUT WARRANTIES OR CONDITIONS OF ANY
 * KIND, either express or implied.  See the License for the
 * specific language governing permissions and limitations
 * under the License.
 */

package org.apache.iotdb.db.storageengine.dataregion.memtable;

import org.apache.iotdb.commons.path.PartialPath;
import org.apache.iotdb.commons.utils.TestOnly;

import org.apache.tsfile.file.metadata.IDeviceID;
import org.apache.tsfile.file.metadata.StringArrayDeviceID;

import java.util.function.Function;

/** factory to build device id according to configured algorithm */
public class DeviceIDFactory {
  private Function<String[], IDeviceID> getDeviceIDFunction;

  // region DeviceIDFactory Singleton
  private static class DeviceIDFactoryHolder {

    private DeviceIDFactoryHolder() {
      // allowed to do nothing
    }

    private static final DeviceIDFactory INSTANCE = new DeviceIDFactory();
  }

  /**
   * get instance
   *
   * @return instance of the factory
   */
  public static DeviceIDFactory getInstance() {
    return DeviceIDFactoryHolder.INSTANCE;
  }

  private DeviceIDFactory() {
<<<<<<< HEAD
=======
    // TODO: provide a factory
>>>>>>> 1ae10b39
    getDeviceIDFunction = StringArrayDeviceID::new;
  }
  // endregion

  /**
   * get device id by full path
   *
   * @param devicePath device path of the timeseries
   * @return device id of the timeseries
   */
  public IDeviceID getDeviceID(PartialPath devicePath) {
    return getDeviceIDFunction.apply(devicePath.getNodes());
  }

  /** reset id method */
  @TestOnly
  public void reset() {
    getDeviceIDFunction = StringArrayDeviceID::new;
  }
}<|MERGE_RESOLUTION|>--- conflicted
+++ resolved
@@ -51,10 +51,7 @@
   }
 
   private DeviceIDFactory() {
-<<<<<<< HEAD
-=======
     // TODO: provide a factory
->>>>>>> 1ae10b39
     getDeviceIDFunction = StringArrayDeviceID::new;
   }
   // endregion
