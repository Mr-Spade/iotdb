--- conflicted
+++ resolved
@@ -83,13 +83,7 @@
     @Override
     public PlanNode visitFilter(FilterNode node, RewriterContext context) {
       context.setPredicate(node.getPredicate());
-<<<<<<< HEAD
-      for (PlanNode child : node.getChildren()) {
-        child.accept(this, context);
-      }
-=======
       node.getChild().accept(this, context);
->>>>>>> 21928682
       return node;
     }
 
