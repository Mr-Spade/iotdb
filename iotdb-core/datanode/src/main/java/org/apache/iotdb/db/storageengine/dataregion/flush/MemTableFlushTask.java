--- conflicted
+++ resolved
@@ -31,13 +31,9 @@
 import org.apache.iotdb.db.service.metrics.WritingMetrics;
 import org.apache.iotdb.db.storageengine.dataregion.DataRegion;
 import org.apache.iotdb.db.storageengine.dataregion.flush.pool.FlushSubTaskPoolManager;
-<<<<<<< HEAD
 import org.apache.iotdb.db.storageengine.dataregion.flush.tasks.FlushContext;
 import org.apache.iotdb.db.storageengine.dataregion.flush.tasks.FlushDeviceContext;
 import org.apache.iotdb.db.storageengine.dataregion.flush.tasks.SortSeriesTask;
-import org.apache.iotdb.db.storageengine.dataregion.memtable.IDeviceID;
-=======
->>>>>>> 8bb299e2
 import org.apache.iotdb.db.storageengine.dataregion.memtable.IMemTable;
 import org.apache.iotdb.db.storageengine.dataregion.memtable.IWritableMemChunk;
 import org.apache.iotdb.db.storageengine.dataregion.memtable.IWritableMemChunkGroup;
@@ -52,12 +48,8 @@
 
 import java.io.IOException;
 import java.util.ArrayList;
-<<<<<<< HEAD
-import java.util.Comparator;
+import java.util.Collections;
 import java.util.HashMap;
-=======
-import java.util.Collections;
->>>>>>> 8bb299e2
 import java.util.List;
 import java.util.Map;
 import java.util.concurrent.ConcurrentHashMap;
@@ -167,10 +159,9 @@
     Map<IDeviceID, IWritableMemChunkGroup> memTableMap = memTable.getMemTableMap();
     List<IDeviceID> deviceIDList = new ArrayList<>(memTableMap.keySet());
     // sort the IDeviceID in lexicographical order
-<<<<<<< HEAD
-    deviceIDList.sort(Comparator.comparing(IDeviceID::toStringID));
     deviceIDList.removeIf(
         d -> memTableMap.get(d).count() == 0 || memTableMap.get(d).getMemChunkMap().isEmpty());
+    Collections.sort(deviceIDList);
     allContext.setDeviceContexts(new ArrayList<>());
 
     if (deviceIDList.isEmpty()) {
@@ -178,9 +169,6 @@
       return;
     }
 
-=======
-    Collections.sort(deviceIDList);
->>>>>>> 8bb299e2
     for (IDeviceID deviceID : deviceIDList) {
       // create a context for each device
       FlushDeviceContext flushDeviceContext = new FlushDeviceContext();
@@ -190,9 +178,8 @@
       final Map<String, IWritableMemChunk> memChunkMap = memTableMap.get(deviceID).getMemChunkMap();
       List<String> seriesInOrder = new ArrayList<>(memChunkMap.keySet());
       // skip the empty device/chunk group
-<<<<<<< HEAD
       seriesInOrder.removeIf(s -> memChunkMap.get(s).count() == 0);
-      seriesInOrder.sort((String::compareTo));
+      Collections.sort(seriesInOrder);
       // record the series order in the device context
       flushDeviceContext.setMeasurementIds(seriesInOrder);
       flushDeviceContext.setChunkWriters(new IChunkWriter[seriesInOrder.size()]);
@@ -212,28 +199,6 @@
         sortSeriesTask.setDeviceContext(flushDeviceContext);
 
         sortTaskQueue.put(sortSeriesTask);
-=======
-      if (memTableMap.get(deviceID).count() == 0 || value.isEmpty()) {
-        continue;
-      }
-      encodingTaskQueue.put(new StartFlushGroupIOTask(deviceID));
-      List<String> seriesInOrder = new ArrayList<>(value.keySet());
-      Collections.sort(seriesInOrder);
-      for (String seriesId : seriesInOrder) {
-        long startTime = System.currentTimeMillis();
-        IWritableMemChunk series = value.get(seriesId);
-        if (series.count() == 0) {
-          continue;
-        }
-        /*
-         * sort task (first task of flush pipeline)
-         */
-        series.sortTvListForFlush();
-        long subTaskTime = System.currentTimeMillis() - startTime;
-        sortTime += subTaskTime;
-        WRITING_METRICS.recordFlushSubTaskCost(WritingMetrics.SORT_TASK, subTaskTime);
-        encodingTaskQueue.put(series);
->>>>>>> 8bb299e2
       }
     }
 
@@ -351,7 +316,6 @@
         WritingMetrics.FLUSH_STAGE_SORT, allContext.getSortTime().get());
   }
 
-<<<<<<< HEAD
   private void cleanEncodingThread() {
     DataRegion.getNonSystemDatabaseName(storageGroup)
         .ifPresent(
@@ -365,12 +329,5 @@
   private void cleanIOThread() {
     WRITING_METRICS.recordFlushCost(WritingMetrics.FLUSH_STAGE_IO, allContext.getIoTime().get());
     WRITING_METRICS.recordFlushTsFileSize(storageGroup, allContext.getWriter().getFile().length());
-=======
-    private final IDeviceID deviceId;
-
-    StartFlushGroupIOTask(IDeviceID deviceId) {
-      this.deviceId = deviceId;
-    }
->>>>>>> 8bb299e2
   }
 }