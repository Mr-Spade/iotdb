/*
 * Licensed to the Apache Software Foundation (ASF) under one
 * or more contributor license agreements.  See the NOTICE file
 * distributed with this work for additional information
 * regarding copyright ownership.  The ASF licenses this file
 * to you under the Apache License, Version 2.0 (the
 * "License"); you may not use this file except in compliance
 * with the License.  You may obtain a copy of the License at
 *
 *     http://www.apache.org/licenses/LICENSE-2.0
 *
 * Unless required by applicable law or agreed to in writing,
 * software distributed under the License is distributed on an
 * "AS IS" BASIS, WITHOUT WARRANTIES OR CONDITIONS OF ANY
 * KIND, either express or implied.  See the License for the
 * specific language governing permissions and limitations
 * under the License.
 */
package org.apache.iotdb.db.queryengine.plan.execution;

import org.apache.iotdb.common.rpc.thrift.TEndPoint;
import org.apache.iotdb.common.rpc.thrift.TSStatus;
import org.apache.iotdb.commons.conf.IoTDBConstant;
import org.apache.iotdb.commons.exception.IoTDBException;
import org.apache.iotdb.commons.service.metric.PerformanceOverviewMetrics;
import org.apache.iotdb.db.conf.IoTDBConfig;
import org.apache.iotdb.db.conf.IoTDBDescriptor;
import org.apache.iotdb.db.exception.query.KilledByOthersException;
import org.apache.iotdb.db.exception.query.QueryTimeoutRuntimeException;
import org.apache.iotdb.db.queryengine.common.FragmentInstanceId;
import org.apache.iotdb.db.queryengine.common.MPPQueryContext;
import org.apache.iotdb.db.queryengine.common.header.DatasetHeader;
import org.apache.iotdb.db.queryengine.execution.QueryState;
import org.apache.iotdb.db.queryengine.execution.QueryStateMachine;
import org.apache.iotdb.db.queryengine.execution.exchange.MPPDataExchangeService;
import org.apache.iotdb.db.queryengine.execution.exchange.source.ISourceHandle;
import org.apache.iotdb.db.queryengine.execution.exchange.source.SourceHandle;
import org.apache.iotdb.db.queryengine.metric.QueryExecutionMetricSet;
import org.apache.iotdb.db.queryengine.metric.QueryPlanCostMetricSet;
import org.apache.iotdb.db.queryengine.plan.analyze.IAnalysis;
import org.apache.iotdb.db.queryengine.plan.analyze.QueryType;
import org.apache.iotdb.db.queryengine.plan.execution.memory.MemorySourceHandle;
import org.apache.iotdb.db.queryengine.plan.planner.IPlanner;
import org.apache.iotdb.db.queryengine.plan.planner.plan.DistributedQueryPlan;
import org.apache.iotdb.db.queryengine.plan.planner.plan.FragmentInstance;
import org.apache.iotdb.db.queryengine.plan.planner.plan.LogicalQueryPlan;
import org.apache.iotdb.db.queryengine.plan.planner.plan.node.PlanNodeUtil;
import org.apache.iotdb.db.queryengine.plan.scheduler.IScheduler;
import org.apache.iotdb.db.utils.SetThreadName;
import org.apache.iotdb.mpp.rpc.thrift.TFragmentInstanceId;
import org.apache.iotdb.rpc.RpcUtils;
import org.apache.iotdb.rpc.TSStatusCode;
import org.apache.iotdb.tsfile.read.common.block.TsBlock;

import com.google.common.util.concurrent.ListenableFuture;
import com.google.common.util.concurrent.SettableFuture;
import org.slf4j.Logger;
import org.slf4j.LoggerFactory;

import java.nio.ByteBuffer;
import java.util.List;
import java.util.Optional;
import java.util.concurrent.CancellationException;
import java.util.concurrent.ExecutionException;
import java.util.concurrent.ExecutorService;
import java.util.concurrent.ScheduledExecutorService;
import java.util.concurrent.atomic.AtomicBoolean;

import static com.google.common.base.Preconditions.checkArgument;
import static com.google.common.base.Throwables.throwIfUnchecked;
import static org.apache.iotdb.db.queryengine.common.DataNodeEndPoints.isSameNode;
import static org.apache.iotdb.db.queryengine.metric.QueryExecutionMetricSet.WAIT_FOR_RESULT;
import static org.apache.iotdb.db.queryengine.metric.QueryPlanCostMetricSet.DISTRIBUTION_PLANNER;

/**
 * QueryExecution stores all the status of a query which is being prepared or running inside the MPP
 * frame. It takes three main responsibilities: 1. Prepare a query. Transform a query from statement
 * to DistributedQueryPlan with fragment instances. 2. Dispatch all the fragment instances to
 * corresponding physical nodes. 3. Collect and monitor the progress/states of this query.
 */
public class QueryExecution implements IQueryExecution {
  private static final Logger LOGGER = LoggerFactory.getLogger(QueryExecution.class);

  private static final IoTDBConfig CONFIG = IoTDBDescriptor.getInstance().getConfig();
  private static final int MAX_RETRY_COUNT = 3;
  private static final long RETRY_INTERVAL_IN_MS = 2000;
  private int retryCount = 0;
  private final MPPQueryContext context;
  private IScheduler scheduler;
  private final QueryStateMachine stateMachine;

  private final IPlanner planner;

  private IAnalysis analysis;
  private LogicalQueryPlan logicalPlan;
  private DistributedQueryPlan distributedPlan;

  // The result of QueryExecution will be written to the MPPDataExchangeManager in current Node.
  // We use this SourceHandle to fetch the TsBlock from it.
  private ISourceHandle resultHandle;

  // used for cleaning resultHandle up exactly once
  private final AtomicBoolean resultHandleCleanUp;

  private final AtomicBoolean stopped;

  // cost time in ns
  private long totalExecutionTime = 0;

  private static final QueryExecutionMetricSet QUERY_EXECUTION_METRIC_SET =
      QueryExecutionMetricSet.getInstance();
  private static final QueryPlanCostMetricSet QUERY_PLAN_COST_METRIC_SET =
      QueryPlanCostMetricSet.getInstance();
  private static final PerformanceOverviewMetrics PERFORMANCE_OVERVIEW_METRICS =
      PerformanceOverviewMetrics.getInstance();

  @SuppressWarnings("squid:S107")
  public QueryExecution(IPlanner planner, MPPQueryContext context, ExecutorService executor) {
    this.context = context;
    this.planner = planner;
    this.analysis = analyze(context);
    this.stateMachine = new QueryStateMachine(context.getQueryId(), executor);

    // We add the abort logic inside the QueryExecution.
    // So that the other components can only focus on the state change.
    stateMachine.addStateChangeListener(
        state -> {
          try (SetThreadName queryName = new SetThreadName(context.getQueryId().getId())) {
            if (!state.isDone()) {
              return;
            }
            // TODO: (xingtanzjr) If the query is in abnormal state, the releaseResource() should be
            // invoked
            if (state == QueryState.FAILED
                || state == QueryState.ABORTED
                || state == QueryState.CANCELED) {
              LOGGER.debug("[ReleaseQueryResource] state is: {}", state);
              Throwable cause = stateMachine.getFailureException();
              releaseResource(cause);
            }
            this.stop(null);
          }
        });
    this.stopped = new AtomicBoolean(false);
    this.resultHandleCleanUp = new AtomicBoolean(false);
  }

  @FunctionalInterface
  interface ISourceHandleSupplier<T> {
    T get() throws IoTDBException;
  }

  public void start() {
    final long startTime = System.nanoTime();
    if (skipExecute()) {
      LOGGER.debug("[SkipExecute]");
      if (context.getQueryType() == QueryType.WRITE && analysis.isFailed()) {
        stateMachine.transitionToFailed(analysis.getFailStatus());
      } else {
        constructResultForMemorySource();
        stateMachine.transitionToRunning();
      }
      return;
    }

    // check timeout for query first
    checkTimeOutForQuery();
    doLogicalPlan();
    doDistributedPlan();

    // update timeout after finishing plan stage
    context.setTimeOut(
        context.getTimeOut() - (System.currentTimeMillis() - context.getStartTime()));

    stateMachine.transitionToPlanned();
    if (context.getQueryType() == QueryType.READ) {
      initResultHandle();
    }
    PERFORMANCE_OVERVIEW_METRICS.recordPlanCost(System.nanoTime() - startTime);
    schedule();

    // friendly for gc
    logicalPlan.clearUselessMemory();

    // set partial insert error message
    // When some columns in one insert failed, other column will continue executing insertion.
    // The error message should be return to client, therefore we need to set it after the insertion
    // of other column finished.
    if (context.getQueryType() == QueryType.WRITE && analysis.isFailed()) {
      stateMachine.transitionToFailed(analysis.getFailStatus());
    }
  }

  private void checkTimeOutForQuery() {
    // only check query operation's timeout because we will never limit write operation's execution
    // time
    if (isQuery()) {
      long currentTime = System.currentTimeMillis();
      if (currentTime - context.getStartTime() >= context.getTimeOut()) {
        throw new QueryTimeoutRuntimeException(
            context.getStartTime(), currentTime, context.getTimeOut());
      }
    }
  }

  private ExecutionResult retry() {
    if (retryCount >= MAX_RETRY_COUNT) {
      LOGGER.warn("[ReachMaxRetryCount]");
      stateMachine.transitionToFailed();
      return getStatus();
    }
    LOGGER.warn("error when executing query. {}", stateMachine.getFailureMessage());
    // stop and clean up resources the QueryExecution used
    this.stopAndCleanup(stateMachine.getFailureException());
    LOGGER.info("[WaitBeforeRetry] wait {}ms.", RETRY_INTERVAL_IN_MS);
    try {
      Thread.sleep(RETRY_INTERVAL_IN_MS);
    } catch (InterruptedException e) {
      LOGGER.warn("interrupted when waiting retry");
      Thread.currentThread().interrupt();
    }
    retryCount++;
    LOGGER.info("[Retry] retry count is: {}", retryCount);
    stateMachine.transitionToQueued();
    // force invalid PartitionCache
    planner.invalidatePartitionCache();
    // clear runtime variables in MPPQueryContext
    context.prepareForRetry();
    // re-stop
    this.stopped.compareAndSet(true, false);
    this.resultHandleCleanUp.compareAndSet(true, false);
    // re-analyze the query
    this.analysis = analyze(context);
    // re-start the QueryExecution
    this.start();
    return getStatus();
  }

  private boolean skipExecute() {
    return analysis.canSkipExecute(context);
  }

  private void constructResultForMemorySource() {
    TsBlock tsBlock = analysis.constructResultForMemorySource(context);
    this.resultHandle = new MemorySourceHandle(tsBlock);
  }

  // Analyze the statement in QueryContext. Generate the analysis this query need
  private IAnalysis analyze(MPPQueryContext context) {
    final long startTime = System.nanoTime();
    IAnalysis result;
    try {
      result = planner.analyze(context);
    } finally {
      long analyzeCost = System.nanoTime() - startTime;
      context.setAnalyzeCost(analyzeCost);
      PERFORMANCE_OVERVIEW_METRICS.recordAnalyzeCost(analyzeCost);
    }
    return result;
  }

  private void schedule() {
    final long startTime = System.nanoTime();
    this.scheduler = planner.doSchedule(analysis, distributedPlan, context, stateMachine);
    PERFORMANCE_OVERVIEW_METRICS.recordScheduleCost(System.nanoTime() - startTime);
  }

  // Use LogicalPlanner to do the logical query plan and logical optimization
  public void doLogicalPlan() {
    this.logicalPlan = planner.doLogicalPlan(analysis, context);
    if (isQuery() && LOGGER.isDebugEnabled()) {
      LOGGER.debug(
          "logical plan is: \n {}", PlanNodeUtil.nodeToString(this.logicalPlan.getRootNode()));
    }
    // check timeout after building logical plan because it could be time-consuming in some cases.
    checkTimeOutForQuery();
  }

  // Generate the distributed plan and split it into fragments
  public void doDistributedPlan() {
    long startTime = System.nanoTime();
    this.distributedPlan = planner.doDistributionPlan(analysis, logicalPlan);

    if (analysis.isQuery()) {
      long distributionPlanCost = System.nanoTime() - startTime;
      context.setDistributionPlanCost(distributionPlanCost);
      QUERY_PLAN_COST_METRIC_SET.recordPlanCost(DISTRIBUTION_PLANNER, distributionPlanCost);
    }

    // if is this Statement is ShowQueryStatement, set its instances to the highest priority, so
    // that the sub-tasks of the ShowQueries instances could be executed first.
    if (analysis.needSetHighestPriority()) {
      distributedPlan.getInstances().forEach(instance -> instance.setHighestPriority(true));
    }

    if (isQuery() && LOGGER.isDebugEnabled()) {
      LOGGER.debug(
          "distribution plan done. Fragment instance count is {}, details is: \n {}",
          distributedPlan.getInstances().size(),
          printFragmentInstances(distributedPlan.getInstances()));
    }

    // check timeout after building distribution plan because it could be time-consuming in some
    // cases.
    checkTimeOutForQuery();
  }

  private String printFragmentInstances(List<FragmentInstance> instances) {
    StringBuilder ret = new StringBuilder();
    for (FragmentInstance instance : instances) {
      ret.append(System.lineSeparator()).append(instance);
    }
    return ret.toString();
  }

  // Stop the workers for this query
  public void stop(Throwable t) {
    // only stop once
    if (stopped.compareAndSet(false, true) && this.scheduler != null) {
      this.scheduler.stop(t);
    }
  }

  // Stop the query and clean up all the resources this query occupied
  public void stopAndCleanup() {
    stop(null);
    releaseResource();
  }

  @Override
  public void cancel() {
    stateMachine.transitionToCanceled(
        new KilledByOthersException(),
        new TSStatus(TSStatusCode.QUERY_WAS_KILLED.getStatusCode())
            .setMessage(KilledByOthersException.MESSAGE));
  }

  /** Release the resources that current QueryExecution hold. */
  private void releaseResource() {
    // close ResultHandle to unblock client's getResult request
    // Actually, we should not close the ResultHandle when the QueryExecution is Finished.
    // There are only two scenarios where the ResultHandle should be closed:
    //   1. The client fetch all the result and the ResultHandle is finished.
    //   2. The client's connection is closed that all owned QueryExecution should be cleaned up
    // If the QueryExecution's state is abnormal, we should also abort the resultHandle without
    // waiting it to be finished.
    if (resultHandle != null) {
      resultHandle.close();
      cleanUpResultHandle();
    }
  }

  private void cleanUpResultHandle() {
    // Result handle belongs to special fragment instance, so we need to deregister it alone
    // We don't need to deal with MemorySourceHandle because it doesn't register to memory pool
    // We don't need to deal with LocalSourceHandle because the SharedTsBlockQueue uses the upstream
    // FragmentInstanceId to register
    if (resultHandleCleanUp.compareAndSet(false, true) && resultHandle instanceof SourceHandle) {
      TFragmentInstanceId fragmentInstanceId = resultHandle.getLocalFragmentInstanceId();
      MPPDataExchangeService.getInstance()
          .getMPPDataExchangeManager()
          .deRegisterFragmentInstanceFromMemoryPool(
              fragmentInstanceId.queryId,
              FragmentInstanceId.createFragmentInstanceIdFromTFragmentInstanceId(
                  fragmentInstanceId));
    }
  }

  // Stop the query and clean up all the resources this query occupied
  public void stopAndCleanup(Throwable t) {
    stop(t);
    releaseResource(t);
  }

  /** Release the resources that current QueryExecution hold with a specified exception */
  private void releaseResource(Throwable t) {
    // close ResultHandle to unblock client's getResult request
    // Actually, we should not close the ResultHandle when the QueryExecution is Finished.
    // There are only two scenarios where the ResultHandle should be closed:
    //   1. The client fetch all the result and the ResultHandle is finished.
    //   2. The client's connection is closed that all owned QueryExecution should be cleaned up
    // If the QueryExecution's state is abnormal, we should also abort the resultHandle without
    // waiting it to be finished.
    if (resultHandle != null) {
      if (t != null) {
        resultHandle.abort(t);
      } else {
        resultHandle.close();
      }
      cleanUpResultHandle();
    }
  }

  /**
   * This method will be called by the request thread from client connection. This method will block
   * until one of these conditions occurs: 1. There is a batch of result 2. There is no more result
   * 3. The query has been cancelled 4. The query is timeout This method will fetch the result from
   * DataStreamManager use the virtual ResultOperator's ID (This part will be designed and
   * implemented with DataStreamManager)
   */
  private <T> Optional<T> getResult(ISourceHandleSupplier<T> dataSupplier) throws IoTDBException {
    checkArgument(resultHandle != null, "ResultHandle in Coordinator should be init firstly.");
    // iterate until we get a non-nullable TsBlock or result is finished
    while (true) {
      try {
        if (resultHandle.isAborted()) {
          LOGGER.warn("[ResultHandleAborted]");
          stateMachine.transitionToAborted();
          if (stateMachine.getFailureStatus() != null) {
            throw new IoTDBException(
                stateMachine.getFailureStatus().getMessage(), stateMachine.getFailureStatus().code);
          } else {
            throw new IoTDBException(
                stateMachine.getFailureMessage(),
                TSStatusCode.EXECUTE_STATEMENT_ERROR.getStatusCode());
          }
        } else if (resultHandle.isFinished()) {
          LOGGER.debug("[ResultHandleFinished]");
          stateMachine.transitionToFinished();
          return Optional.empty();
        }

        long startTime = System.nanoTime();
        try {
          ListenableFuture<?> blocked = resultHandle.isBlocked();
          blocked.get();
        } finally {
          QUERY_EXECUTION_METRIC_SET.recordExecutionCost(
              WAIT_FOR_RESULT, System.nanoTime() - startTime);
        }

        if (!resultHandle.isFinished()) {
          // use the getSerializedTsBlock instead of receive to get ByteBuffer result
          T res = dataSupplier.get();
          if (res == null) {
            continue;
          }
          return Optional.of(res);
        } else {
          return Optional.empty();
        }
      } catch (ExecutionException | CancellationException e) {
        dealWithException(e.getCause() != null ? e.getCause() : e);
      } catch (InterruptedException e) {
        Thread.currentThread().interrupt();
        dealWithException(e);
      } catch (Throwable t) {
        dealWithException(t);
      }
    }
  }

  private void dealWithException(Throwable t) throws IoTDBException {
    stateMachine.transitionToFailed(t);
    if (stateMachine.getFailureStatus() != null) {
      throw new IoTDBException(
          stateMachine.getFailureStatus().getMessage(), stateMachine.getFailureStatus().code);
    } else if (stateMachine.getFailureException() != null) {
      Throwable rootCause = stateMachine.getFailureException();
      throw new IoTDBException(rootCause, TSStatusCode.EXECUTE_STATEMENT_ERROR.getStatusCode());
    } else {
      throwIfUnchecked(t);
      throw new IoTDBException(t, TSStatusCode.QUERY_PROCESS_ERROR.getStatusCode());
    }
  }

  @Override
  public Optional<TsBlock> getBatchResult() throws IoTDBException {
    return getResult(this::getDeserializedTsBlock);
  }

  private TsBlock getDeserializedTsBlock() {
    return resultHandle.receive();
  }

  @Override
  public Optional<ByteBuffer> getByteBufferBatchResult() throws IoTDBException {
    return getResult(this::getSerializedTsBlock);
  }

  private ByteBuffer getSerializedTsBlock() throws IoTDBException {
    return resultHandle.getSerializedTsBlock();
  }

  /** @return true if there is more tsblocks, otherwise false */
  @Override
  public boolean hasNextResult() {
    return resultHandle != null && !resultHandle.isFinished();
  }

  /** return the result column count without the time column */
  @Override
  public int getOutputValueColumnCount() {
    return analysis.getRespDatasetHeader().getOutputValueColumnCount();
  }

  @Override
  public DatasetHeader getDatasetHeader() {
    return analysis.getRespDatasetHeader();
  }

  /**
   * This method is a synchronized method. For READ, it will block until all the FragmentInstances
   * have been submitted. For WRITE, it will block until all the FragmentInstances have finished.
   *
   * @return ExecutionStatus. Contains the QueryId and the TSStatus.
   */
  public ExecutionResult getStatus() {
    // Although we monitor the state to transition to RUNNING, the future will return if any
    // Terminated state is triggered
    try {
      if (stateMachine.getState() == QueryState.FINISHED) {
        return getExecutionResult(QueryState.FINISHED);
      }
      SettableFuture<QueryState> future = SettableFuture.create();
      stateMachine.addStateChangeListener(
          state -> {
            if (state == QueryState.RUNNING
                || state.isDone()
                || state == QueryState.PENDING_RETRY) {
              future.set(state);
            }
          });
      QueryState state = future.get();
      if (state == QueryState.PENDING_RETRY) {
        // That we put retry() here is aimed to leverage the ClientRPC thread rather than
        // create another new thread to do the retry() logic.
        // This way will lead to recursive call because retry() calls getStatus() inside.
        // The max depths of recursive call is equal to the max retry count.
        return retry();
      }
      // TODO: (xingtanzjr) use more TSStatusCode if the QueryState isn't FINISHED
      return getExecutionResult(state);
    } catch (InterruptedException e) {
      // TODO: (xingtanzjr) use more accurate error handling
      Thread.currentThread().interrupt();
      return new ExecutionResult(
          context.getQueryId(),
          stateMachine.getFailureStatus() == null
              ? RpcUtils.getStatus(
                  TSStatusCode.INTERNAL_SERVER_ERROR, stateMachine.getFailureMessage())
              : stateMachine.getFailureStatus());
    } catch (ExecutionException e) {
      return new ExecutionResult(
          context.getQueryId(),
          stateMachine.getFailureStatus() == null
              ? RpcUtils.getStatus(
                  TSStatusCode.INTERNAL_SERVER_ERROR, stateMachine.getFailureMessage())
              : stateMachine.getFailureStatus());
    }
  }

  private void initResultHandle() {
    TEndPoint upstreamEndPoint = context.getResultNodeContext().getUpStreamEndpoint();

    this.resultHandle =
        isSameNode(upstreamEndPoint)
            ? MPPDataExchangeService.getInstance()
                .getMPPDataExchangeManager()
                .createLocalSourceHandleForFragment(
                    context.getResultNodeContext().getVirtualFragmentInstanceId().toThrift(),
                    context.getResultNodeContext().getVirtualResultNodeId().getId(),
                    context.getResultNodeContext().getUpStreamPlanNodeId().getId(),
                    context.getResultNodeContext().getUpStreamFragmentInstanceId().toThrift(),
                    0, // Upstream of result ExchangeNode will only have one child.
                    stateMachine::transitionToFailed)
            : MPPDataExchangeService.getInstance()
                .getMPPDataExchangeManager()
                .createSourceHandle(
                    context.getResultNodeContext().getVirtualFragmentInstanceId().toThrift(),
                    context.getResultNodeContext().getVirtualResultNodeId().getId(),
                    0,
                    upstreamEndPoint,
                    context.getResultNodeContext().getUpStreamFragmentInstanceId().toThrift(),
                    stateMachine::transitionToFailed);
  }

  @SuppressWarnings("squid:S3776") // Suppress high Cognitive Complexity warning
  private ExecutionResult getExecutionResult(QueryState state) {
    TSStatusCode statusCode;
    if (context.getQueryType() == QueryType.WRITE && analysis.isFailed()) {
      // For WRITE, the state should be FINISHED
      statusCode =
          state == QueryState.FINISHED
              ? TSStatusCode.SUCCESS_STATUS
              : TSStatusCode.WRITE_PROCESS_ERROR;
    } else {
      // For READ, the state could be FINISHED and RUNNING
      statusCode =
          state == QueryState.FINISHED || state == QueryState.RUNNING
              ? TSStatusCode.SUCCESS_STATUS
              : TSStatusCode.EXECUTE_STATEMENT_ERROR;
    }

    TSStatus tsstatus =
        RpcUtils.getStatus(
            statusCode,
            statusCode == TSStatusCode.SUCCESS_STATUS ? "" : stateMachine.getFailureMessage());

    // If RETRYING is triggered by this QueryExecution, the stateMachine.getFailureStatus() is also
    // not null. We should only return the failure status when QueryExecution is in Done state.
    if (state.isDone() && stateMachine.getFailureStatus() != null) {
      tsstatus = stateMachine.getFailureStatus();
    }

    // collect redirect info to client for writing
    // if 0.13_data_insert_adapt is true and ClientVersion is NOT V_1_0, stop returning redirect
    // info to client
<<<<<<< HEAD
    if (analysis.getStatement() instanceof InsertBaseStatement
        && !analysis.isFinishQueryAfterAnalyze()
        && (!config.isEnable13DataInsertAdapt()
            || IoTDBConstant.ClientVersion.V_1_0.equals(context.getSession().getVersion()))
        // only redirect here when a redirection is required but not knowing where, otherwise,
        // the redirection from lower level may be overwritten
        && (tsstatus.getCode() == TSStatusCode.REDIRECTION_RECOMMEND.getStatusCode()
            && !tsstatus.isSetRedirectNode())) {
      InsertBaseStatement insertStatement = (InsertBaseStatement) analysis.getStatement();
      List<TEndPoint> redirectNodeList = analysis.getRedirectNodeList();
      if (insertStatement instanceof InsertRowsStatement
          || insertStatement instanceof InsertMultiTabletsStatement) {
        // multiple devices
        if (statusCode == TSStatusCode.SUCCESS_STATUS) {
          boolean needRedirect = false;
          List<TSStatus> subStatus = new ArrayList<>();
          for (TEndPoint endPoint : redirectNodeList) {
            // redirect writing only if the redirectEndPoint is not the current node
            if (!config.getAddressAndPort().equals(endPoint)) {
              subStatus.add(
                  RpcUtils.getStatus(TSStatusCode.SUCCESS_STATUS).setRedirectNode(endPoint));
              needRedirect = true;
            } else {
              subStatus.add(RpcUtils.getStatus(TSStatusCode.SUCCESS_STATUS));
            }
          }
          if (needRedirect) {
            tsstatus.setCode(TSStatusCode.REDIRECTION_RECOMMEND.getStatusCode());
            tsstatus.setSubStatus(subStatus);
          }
        }
      } else {
        // single device
        TEndPoint redirectEndPoint = redirectNodeList.get(0);
        // redirect writing only if the redirectEndPoint is not the current node
        if (!config.getAddressAndPort().equals(redirectEndPoint)) {
          tsstatus.setRedirectNode(redirectEndPoint);
        }
      }
=======
    if (!CONFIG.isEnable13DataInsertAdapt()
        || IoTDBConstant.ClientVersion.V_1_0.equals(context.getSession().getVersion())) {
      planner.setRedirectInfo(analysis, CONFIG.getAddressAndPort(), tsstatus, statusCode);
>>>>>>> 8bb299e2
    }

    return new ExecutionResult(context.getQueryId(), tsstatus);
  }

  public DistributedQueryPlan getDistributedPlan() {
    return distributedPlan;
  }

  @Override
  public boolean isQuery() {
    return context.getQueryType() == QueryType.READ;
  }

  @Override
  public String getQueryId() {
    return context.getQueryId().getId();
  }

  @Override
  public long getStartExecutionTime() {
    return context.getStartTime();
  }

  @Override
  public void recordExecutionTime(long executionTime) {
    totalExecutionTime += executionTime;
  }

  @Override
  public long getTotalExecutionTime() {
    return totalExecutionTime;
  }

  @Override
  public Optional<String> getExecuteSQL() {
    return Optional.ofNullable(context.getSql());
  }

  @Override
  public String getStatementType() {
    return analysis.getStatementType();
  }

  public MPPQueryContext getContext() {
    return context;
  }

  public String toString() {
    return String.format("QueryExecution[%s]", context.getQueryId());
  }

  public ScheduledExecutorService getScheduledExecutor() {
    return planner.getScheduledExecutorService();
  }
}<|MERGE_RESOLUTION|>--- conflicted
+++ resolved
@@ -606,51 +606,9 @@
     // collect redirect info to client for writing
     // if 0.13_data_insert_adapt is true and ClientVersion is NOT V_1_0, stop returning redirect
     // info to client
-<<<<<<< HEAD
-    if (analysis.getStatement() instanceof InsertBaseStatement
-        && !analysis.isFinishQueryAfterAnalyze()
-        && (!config.isEnable13DataInsertAdapt()
-            || IoTDBConstant.ClientVersion.V_1_0.equals(context.getSession().getVersion()))
-        // only redirect here when a redirection is required but not knowing where, otherwise,
-        // the redirection from lower level may be overwritten
-        && (tsstatus.getCode() == TSStatusCode.REDIRECTION_RECOMMEND.getStatusCode()
-            && !tsstatus.isSetRedirectNode())) {
-      InsertBaseStatement insertStatement = (InsertBaseStatement) analysis.getStatement();
-      List<TEndPoint> redirectNodeList = analysis.getRedirectNodeList();
-      if (insertStatement instanceof InsertRowsStatement
-          || insertStatement instanceof InsertMultiTabletsStatement) {
-        // multiple devices
-        if (statusCode == TSStatusCode.SUCCESS_STATUS) {
-          boolean needRedirect = false;
-          List<TSStatus> subStatus = new ArrayList<>();
-          for (TEndPoint endPoint : redirectNodeList) {
-            // redirect writing only if the redirectEndPoint is not the current node
-            if (!config.getAddressAndPort().equals(endPoint)) {
-              subStatus.add(
-                  RpcUtils.getStatus(TSStatusCode.SUCCESS_STATUS).setRedirectNode(endPoint));
-              needRedirect = true;
-            } else {
-              subStatus.add(RpcUtils.getStatus(TSStatusCode.SUCCESS_STATUS));
-            }
-          }
-          if (needRedirect) {
-            tsstatus.setCode(TSStatusCode.REDIRECTION_RECOMMEND.getStatusCode());
-            tsstatus.setSubStatus(subStatus);
-          }
-        }
-      } else {
-        // single device
-        TEndPoint redirectEndPoint = redirectNodeList.get(0);
-        // redirect writing only if the redirectEndPoint is not the current node
-        if (!config.getAddressAndPort().equals(redirectEndPoint)) {
-          tsstatus.setRedirectNode(redirectEndPoint);
-        }
-      }
-=======
     if (!CONFIG.isEnable13DataInsertAdapt()
         || IoTDBConstant.ClientVersion.V_1_0.equals(context.getSession().getVersion())) {
       planner.setRedirectInfo(analysis, CONFIG.getAddressAndPort(), tsstatus, statusCode);
->>>>>>> 8bb299e2
     }
 
     return new ExecutionResult(context.getQueryId(), tsstatus);
