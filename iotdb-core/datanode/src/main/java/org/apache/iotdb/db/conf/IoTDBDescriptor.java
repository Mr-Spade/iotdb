--- conflicted
+++ resolved
@@ -965,7 +965,6 @@
                 "coordinator_write_executor_size",
                 Integer.toString(conf.getCoordinatorWriteExecutorSize()))));
 
-<<<<<<< HEAD
     conf.setFlushMemTableMinSubThread(
         Integer.parseInt(
             properties.getProperty(
@@ -996,10 +995,7 @@
             properties.getProperty(
                 "ignore_state_machine", String.valueOf(conf.isIgnoreStateMachine()))));
 
-    // commons
-=======
     // Commons
->>>>>>> fd1d6ca0
     commonDescriptor.loadCommonProps(properties);
     commonDescriptor.initCommonConfigDir(conf.getSystemDir());
 
