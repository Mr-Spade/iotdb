/*
 * Licensed to the Apache Software Foundation (ASF) under one
 * or more contributor license agreements.  See the NOTICE file
 * distributed with this work for additional information
 * regarding copyright ownership.  The ASF licenses this file
 * to you under the Apache License, Version 2.0 (the
 * "License"); you may not use this file except in compliance
 * with the License.  You may obtain a copy of the License at
 *
 *     http://www.apache.org/licenses/LICENSE-2.0
 *
 * Unless required by applicable law or agreed to in writing,
 * software distributed under the License is distributed on an
 * "AS IS" BASIS, WITHOUT WARRANTIES OR CONDITIONS OF ANY
 * KIND, either express or implied.  See the License for the
 * specific language governing permissions and limitations
 * under the License.
 */
package org.apache.iotdb.db.conf;

import org.apache.iotdb.commons.conf.CommonConfig;
import org.apache.iotdb.commons.conf.CommonDescriptor;
import org.apache.iotdb.commons.conf.IoTDBConstant;
import org.apache.iotdb.commons.exception.BadNodeUrlException;
import org.apache.iotdb.commons.schema.SchemaConstant;
import org.apache.iotdb.commons.service.metric.MetricService;
import org.apache.iotdb.commons.utils.NodeUrlUtils;
import org.apache.iotdb.confignode.rpc.thrift.TCQConfig;
import org.apache.iotdb.confignode.rpc.thrift.TGlobalConfig;
import org.apache.iotdb.confignode.rpc.thrift.TRatisConfig;
import org.apache.iotdb.db.exception.query.QueryProcessException;
import org.apache.iotdb.db.service.metrics.IoTDBInternalLocalReporter;
import org.apache.iotdb.db.storageengine.StorageEngine;
import org.apache.iotdb.db.storageengine.dataregion.compaction.execute.performer.constant.CrossCompactionPerformer;
import org.apache.iotdb.db.storageengine.dataregion.compaction.execute.performer.constant.InnerSeqCompactionPerformer;
import org.apache.iotdb.db.storageengine.dataregion.compaction.execute.performer.constant.InnerUnseqCompactionPerformer;
import org.apache.iotdb.db.storageengine.dataregion.compaction.schedule.CompactionTaskManager;
import org.apache.iotdb.db.storageengine.dataregion.compaction.schedule.constant.CompactionPriority;
import org.apache.iotdb.db.storageengine.dataregion.compaction.selector.constant.CrossCompactionSelector;
import org.apache.iotdb.db.storageengine.dataregion.compaction.selector.constant.InnerSequenceCompactionSelector;
import org.apache.iotdb.db.storageengine.dataregion.compaction.selector.constant.InnerUnsequenceCompactionSelector;
import org.apache.iotdb.db.storageengine.dataregion.wal.WALManager;
import org.apache.iotdb.db.storageengine.dataregion.wal.utils.WALMode;
import org.apache.iotdb.db.storageengine.rescon.disk.TierManager;
import org.apache.iotdb.db.storageengine.rescon.memory.SystemInfo;
import org.apache.iotdb.db.utils.DateTimeUtils;
import org.apache.iotdb.db.utils.datastructure.TVListSortAlgorithm;
import org.apache.iotdb.external.api.IPropertiesLoader;
import org.apache.iotdb.metrics.config.MetricConfigDescriptor;
import org.apache.iotdb.metrics.config.ReloadLevel;
import org.apache.iotdb.metrics.reporter.iotdb.IoTDBInternalMemoryReporter;
import org.apache.iotdb.metrics.reporter.iotdb.IoTDBInternalReporter;
import org.apache.iotdb.metrics.utils.InternalReporterType;
import org.apache.iotdb.metrics.utils.NodeType;
import org.apache.iotdb.rpc.RpcTransportFactory;
import org.apache.iotdb.tsfile.common.conf.TSFileDescriptor;
import org.apache.iotdb.tsfile.file.metadata.enums.TSDataType;
import org.apache.iotdb.tsfile.file.metadata.enums.TSEncoding;
import org.apache.iotdb.tsfile.fileSystem.FSType;
import org.apache.iotdb.tsfile.utils.FilePathUtils;

import org.slf4j.Logger;
import org.slf4j.LoggerFactory;

import java.io.File;
import java.io.FileNotFoundException;
import java.io.IOException;
import java.io.InputStream;
import java.net.MalformedURLException;
import java.net.URL;
import java.util.ArrayList;
import java.util.Arrays;
import java.util.List;
import java.util.Properties;
import java.util.ServiceLoader;

public class IoTDBDescriptor {

  private static final Logger logger = LoggerFactory.getLogger(IoTDBDescriptor.class);

  private final CommonDescriptor commonDescriptor = CommonDescriptor.getInstance();

  private final IoTDBConfig conf = new IoTDBConfig();

  protected IoTDBDescriptor() {
    loadProps();
    ServiceLoader<IPropertiesLoader> propertiesLoaderServiceLoader =
        ServiceLoader.load(IPropertiesLoader.class);
    for (IPropertiesLoader loader : propertiesLoaderServiceLoader) {
      logger.info("Will reload properties from {} ", loader.getClass().getName());
      Properties properties = loader.loadProperties();
<<<<<<< HEAD
      loadProperties(properties);
      conf.getCustomizedProperties().putAll(loader.getCustomizedProperties());
=======
      try {
        loadProperties(properties);
      } catch (Exception e) {
        logger.error(
            "Failed to reload properties from {}, reject DataNode startup.",
            loader.getClass().getName(),
            e);
        System.exit(-1);
      }
      conf.setCustomizedProperties(loader.getCustomizedProperties());
>>>>>>> 27637120
      TSFileDescriptor.getInstance().overwriteConfigByCustomSettings(properties);
      TSFileDescriptor.getInstance()
          .getConfig()
          .setCustomizedProperties(loader.getCustomizedProperties());
    }
  }

  public static IoTDBDescriptor getInstance() {
    return IoTDBDescriptorHolder.INSTANCE;
  }

  public IoTDBConfig getConfig() {
    return conf;
  }

  public String getConfDir() {
    // Check if a config-directory was specified first.
    String confString = System.getProperty(IoTDBConstant.IOTDB_CONF, null);
    // If it wasn't, check if a home directory was provided (This usually contains a config)
    if (confString == null) {
      confString = System.getProperty(IoTDBConstant.IOTDB_HOME, null);
      if (confString != null) {
        confString = confString + File.separatorChar + "conf";
      }
    }
    return confString;
  }

  /**
   * get props url location
   *
   * @return url object if location exit, otherwise null.
   */
  public URL getPropsUrl(String configFileName) {
    String urlString = getConfDir();
    if (urlString == null) {
      // If urlString wasn't provided, try to find a default config in the root of the classpath.
      URL uri = IoTDBConfig.class.getResource("/" + configFileName);
      if (uri != null) {
        return uri;
      }
      logger.warn(
          "Cannot find IOTDB_HOME or IOTDB_CONF environment variable when loading "
              + "config file {}, use default configuration",
          configFileName);
      // update all data seriesPath
      conf.updatePath();
      return null;
    }
    // If a config location was provided, but it doesn't end with a properties file,
    // append the default location.
    else if (!urlString.endsWith(".properties")) {
      urlString += (File.separatorChar + configFileName);
    }

    // If the url doesn't start with "file:" or "classpath:", it's provided as a no path.
    // So we need to add it to make it a real URL.
    if (!urlString.startsWith("file:") && !urlString.startsWith("classpath:")) {
      urlString = "file:" + urlString;
    }
    try {
      return new URL(urlString);
    } catch (MalformedURLException e) {
      return null;
    }
  }

  /** load an property file and set TsfileDBConfig variables. */
  @SuppressWarnings("squid:S3776") // Suppress high Cognitive Complexity warning
  private void loadProps() {
    URL url = getPropsUrl(CommonConfig.CONFIG_NAME);
    Properties commonProperties = new Properties();
    if (url != null) {
      try (InputStream inputStream = url.openStream()) {
        logger.info("Start to read config file {}", url);
        commonProperties.load(inputStream);
      } catch (FileNotFoundException e) {
        logger.error("Fail to find config file {}, reject DataNode startup.", url, e);
        System.exit(-1);
      } catch (IOException e) {
        logger.error("Cannot load config file, reject DataNode startup.", e);
        System.exit(-1);
      } catch (Exception e) {
        logger.error("Incorrect format in config file, reject DataNode startup.", e);
        System.exit(-1);
      }
    } else {
      logger.warn(
          "Couldn't load the configuration {} from any of the known sources.",
          CommonConfig.CONFIG_NAME);
    }
    url = getPropsUrl(IoTDBConfig.CONFIG_NAME);
    if (url != null) {
      try (InputStream inputStream = url.openStream()) {
        logger.info("Start to read config file {}", url);
        Properties properties = new Properties();
        properties.load(inputStream);
        commonProperties.putAll(properties);
        loadProperties(commonProperties);
      } catch (FileNotFoundException e) {
        logger.error("Fail to find config file {}, reject DataNode startup.", url, e);
        System.exit(-1);
      } catch (IOException e) {
        logger.error("Cannot load config file, reject DataNode startup.", e);
        System.exit(-1);
      } catch (Exception e) {
        logger.error("Incorrect format in config file, reject DataNode startup.", e);
        System.exit(-1);
      } finally {
        // update all data seriesPath
        conf.updatePath();
        commonDescriptor.getConfig().updatePath(System.getProperty(IoTDBConstant.IOTDB_HOME, null));
        MetricConfigDescriptor.getInstance().loadProps(commonProperties);
        MetricConfigDescriptor.getInstance()
            .getMetricConfig()
            .updateRpcInstance(
                conf.getClusterName(), NodeType.DATANODE, SchemaConstant.SYSTEM_DATABASE);
      }
    } else {
      logger.warn(
          "Couldn't load the configuration {} from any of the known sources.",
          IoTDBConfig.CONFIG_NAME);
    }
  }

  public void loadProperties(Properties properties) throws BadNodeUrlException, IOException {
    conf.setClusterName(
        properties.getProperty(IoTDBConstant.CLUSTER_NAME, conf.getClusterName()).trim());

    conf.setRpcAddress(
        properties.getProperty(IoTDBConstant.DN_RPC_ADDRESS, conf.getRpcAddress()).trim());

    conf.setRpcThriftCompressionEnable(
        Boolean.parseBoolean(
            properties
                .getProperty(
                    "dn_rpc_thrift_compression_enable",
                    Boolean.toString(conf.isRpcThriftCompressionEnable()))
                .trim()));

    conf.setRpcAdvancedCompressionEnable(
        Boolean.parseBoolean(
            properties
                .getProperty(
                    "dn_rpc_advanced_compression_enable",
                    Boolean.toString(conf.isRpcAdvancedCompressionEnable()))
                .trim()));

    conf.setConnectionTimeoutInMS(
        Integer.parseInt(
            properties
                .getProperty(
                    "dn_connection_timeout_ms", String.valueOf(conf.getConnectionTimeoutInMS()))
                .trim()));

    if (properties.getProperty("dn_core_connection_for_internal_service", null) != null) {
      conf.setCoreClientNumForEachNode(
          Integer.parseInt(
              properties.getProperty("dn_core_connection_for_internal_service").trim()));
      logger.warn(
          "The parameter dn_core_connection_for_internal_service is out of date. Please rename it to dn_core_client_count_for_each_node_in_client_manager.");
    }
    conf.setCoreClientNumForEachNode(
        Integer.parseInt(
            properties
                .getProperty(
                    "dn_core_client_count_for_each_node_in_client_manager",
                    String.valueOf(conf.getCoreClientNumForEachNode()))
                .trim()));

    if (properties.getProperty("dn_max_connection_for_internal_service", null) != null) {
      conf.setMaxClientNumForEachNode(
          Integer.parseInt(
              properties.getProperty("dn_max_connection_for_internal_service").trim()));
      logger.warn(
          "The parameter dn_max_connection_for_internal_service is out of date. Please rename it to dn_max_client_count_for_each_node_in_client_manager.");
    }
    conf.setMaxClientNumForEachNode(
        Integer.parseInt(
            properties
                .getProperty(
                    "dn_max_client_count_for_each_node_in_client_manager",
                    String.valueOf(conf.getMaxClientNumForEachNode()))
                .trim()));

    conf.setSelectorNumOfClientManager(
        Integer.parseInt(
            properties
                .getProperty(
                    "dn_selector_thread_count_of_client_manager",
                    String.valueOf(conf.getSelectorNumOfClientManager()))
                .trim()));

    conf.setRpcPort(
        Integer.parseInt(
            properties
                .getProperty(IoTDBConstant.DN_RPC_PORT, Integer.toString(conf.getRpcPort()))
                .trim()));

    conf.setBufferedArraysMemoryProportion(
        Double.parseDouble(
            properties
                .getProperty(
                    "buffered_arrays_memory_proportion",
                    Double.toString(conf.getBufferedArraysMemoryProportion()))
                .trim()));

    conf.setFlushProportion(
        Double.parseDouble(
            properties
                .getProperty("flush_proportion", Double.toString(conf.getFlushProportion()))
                .trim()));

    conf.setRejectProportion(
        Double.parseDouble(
            properties
                .getProperty("reject_proportion", Double.toString(conf.getRejectProportion()))
                .trim()));

    conf.setWriteMemoryVariationReportProportion(
        Double.parseDouble(
            properties
                .getProperty(
                    "write_memory_variation_report_proportion",
                    Double.toString(conf.getWriteMemoryVariationReportProportion()))
                .trim()));

    conf.setMetaDataCacheEnable(
        Boolean.parseBoolean(
            properties
                .getProperty(
                    "meta_data_cache_enable", Boolean.toString(conf.isMetaDataCacheEnable()))
                .trim()));

    initMemoryAllocate(properties);

    loadWALProps(properties);

    String systemDir = properties.getProperty("dn_system_dir");
    if (systemDir == null) {
      systemDir = properties.getProperty("base_dir");
      if (systemDir != null) {
        systemDir = FilePathUtils.regularizePath(systemDir) + IoTDBConstant.SYSTEM_FOLDER_NAME;
      } else {
        systemDir = conf.getSystemDir();
      }
    }
    conf.setSystemDir(systemDir);

    conf.setSchemaDir(
        FilePathUtils.regularizePath(conf.getSystemDir()) + IoTDBConstant.SCHEMA_FOLDER_NAME);

    conf.setQueryDir(
        FilePathUtils.regularizePath(conf.getSystemDir() + IoTDBConstant.QUERY_FOLDER_NAME));
    String[] defaultTierDirs = new String[conf.getTierDataDirs().length];
    for (int i = 0; i < defaultTierDirs.length; ++i) {
      defaultTierDirs[i] = String.join(",", conf.getTierDataDirs()[i]);
    }
    conf.setTierDataDirs(
        parseDataDirs(
            properties.getProperty(
                "dn_data_dirs", String.join(IoTDBConstant.TIER_SEPARATOR, defaultTierDirs))));

    conf.setConsensusDir(properties.getProperty("dn_consensus_dir", conf.getConsensusDir()));

    int mlogBufferSize =
        Integer.parseInt(
            properties.getProperty("mlog_buffer_size", Integer.toString(conf.getMlogBufferSize())));
    if (mlogBufferSize > 0) {
      conf.setMlogBufferSize(mlogBufferSize);
    }

    long forceMlogPeriodInMs =
        Long.parseLong(
            properties.getProperty(
                "sync_mlog_period_in_ms", Long.toString(conf.getSyncMlogPeriodInMs())));
    if (forceMlogPeriodInMs > 0) {
      conf.setSyncMlogPeriodInMs(forceMlogPeriodInMs);
    }

    String oldMultiDirStrategyClassName = conf.getMultiDirStrategyClassName();
    conf.setMultiDirStrategyClassName(
        properties.getProperty("dn_multi_dir_strategy", conf.getMultiDirStrategyClassName()));
    try {
      conf.checkMultiDirStrategyClassName();
    } catch (Exception e) {
      conf.setMultiDirStrategyClassName(oldMultiDirStrategyClassName);
      throw e;
    }

    conf.setBatchSize(
        Integer.parseInt(
            properties.getProperty("batch_size", Integer.toString(conf.getBatchSize()))));

    conf.setEnableMemControl(
        (Boolean.parseBoolean(
            properties.getProperty(
                "enable_mem_control", Boolean.toString(conf.isEnableMemControl())))));
    logger.info("IoTDB enable memory control: {}", conf.isEnableMemControl());

    long memTableSizeThreshold =
        Long.parseLong(
            properties
                .getProperty(
                    "memtable_size_threshold", Long.toString(conf.getMemtableSizeThreshold()))
                .trim());
    if (memTableSizeThreshold > 0) {
      conf.setMemtableSizeThreshold(memTableSizeThreshold);
    }

    conf.setTvListSortAlgorithm(
        TVListSortAlgorithm.valueOf(
            properties.getProperty(
                "tvlist_sort_algorithm", conf.getTvListSortAlgorithm().toString())));

    conf.setAvgSeriesPointNumberThreshold(
        Integer.parseInt(
            properties.getProperty(
                "avg_series_point_number_threshold",
                Integer.toString(conf.getAvgSeriesPointNumberThreshold()))));

    conf.setCheckPeriodWhenInsertBlocked(
        Integer.parseInt(
            properties.getProperty(
                "check_period_when_insert_blocked",
                Integer.toString(conf.getCheckPeriodWhenInsertBlocked()))));

    conf.setMaxWaitingTimeWhenInsertBlocked(
        Integer.parseInt(
            properties.getProperty(
                "max_waiting_time_when_insert_blocked",
                Integer.toString(conf.getMaxWaitingTimeWhenInsertBlocked()))));

    conf.setIoTaskQueueSizeForFlushing(
        Integer.parseInt(
            properties.getProperty(
                "io_task_queue_size_for_flushing",
                Integer.toString(conf.getIoTaskQueueSizeForFlushing()))));

    conf.setCompactionScheduleIntervalInMs(
        Long.parseLong(
            properties.getProperty(
                "compaction_schedule_interval_in_ms",
                Long.toString(conf.getCompactionScheduleIntervalInMs()))));

    conf.setCompactionSubmissionIntervalInMs(
        Long.parseLong(
            properties.getProperty(
                "compaction_submission_interval_in_ms",
                Long.toString(conf.getCompactionSubmissionIntervalInMs()))));

    conf.setEnableInsertionCrossSpaceCompaction(
        Boolean.parseBoolean(
            properties.getProperty(
                "enable_insertion_cross_space_compaction",
                Boolean.toString(conf.isEnableInsertionCrossSpaceCompaction()))));

    conf.setEnableCrossSpaceCompaction(
        Boolean.parseBoolean(
            properties.getProperty(
                "enable_cross_space_compaction",
                Boolean.toString(conf.isEnableCrossSpaceCompaction()))));

    conf.setEnableSeqSpaceCompaction(
        Boolean.parseBoolean(
            properties.getProperty(
                "enable_seq_space_compaction",
                Boolean.toString(conf.isEnableSeqSpaceCompaction()))));

    conf.setEnableUnseqSpaceCompaction(
        Boolean.parseBoolean(
            properties.getProperty(
                "enable_unseq_space_compaction",
                Boolean.toString(conf.isEnableUnseqSpaceCompaction()))));

    conf.setCrossCompactionSelector(
        CrossCompactionSelector.getCrossCompactionSelector(
            properties.getProperty(
                "cross_selector", conf.getCrossCompactionSelector().toString())));

    conf.setInnerSequenceCompactionSelector(
        InnerSequenceCompactionSelector.getInnerSequenceCompactionSelector(
            properties.getProperty(
                "inner_seq_selector", conf.getInnerSequenceCompactionSelector().toString())));

    conf.setInnerUnsequenceCompactionSelector(
        InnerUnsequenceCompactionSelector.getInnerUnsequenceCompactionSelector(
            properties.getProperty(
                "inner_unseq_selector", conf.getInnerUnsequenceCompactionSelector().toString())));

    conf.setInnerSeqCompactionPerformer(
        InnerSeqCompactionPerformer.getInnerSeqCompactionPerformer(
            properties.getProperty(
                "inner_seq_performer", conf.getInnerSeqCompactionPerformer().toString())));

    conf.setInnerUnseqCompactionPerformer(
        InnerUnseqCompactionPerformer.getInnerUnseqCompactionPerformer(
            properties.getProperty(
                "inner_unseq_performer", conf.getInnerUnseqCompactionPerformer().toString())));

    conf.setCrossCompactionPerformer(
        CrossCompactionPerformer.getCrossCompactionPerformer(
            properties.getProperty(
                "cross_performer", conf.getCrossCompactionPerformer().toString())));

    conf.setCompactionPriority(
        CompactionPriority.valueOf(
            properties.getProperty(
                "compaction_priority", conf.getCompactionPriority().toString())));

    conf.setEnableCompactionMemControl(
        Boolean.parseBoolean(
            properties.getProperty(
                "enable_compaction_mem_control",
                Boolean.toString(conf.isEnableCompactionMemControl()))));

    int subtaskNum =
        Integer.parseInt(
            properties.getProperty(
                "sub_compaction_thread_count", Integer.toString(conf.getSubCompactionTaskNum())));
    subtaskNum = subtaskNum <= 0 ? 1 : subtaskNum;
    conf.setSubCompactionTaskNum(subtaskNum);

    conf.setQueryTimeoutThreshold(
        Long.parseLong(
            properties.getProperty(
                "query_timeout_threshold", Long.toString(conf.getQueryTimeoutThreshold()))));

    conf.setSessionTimeoutThreshold(
        Integer.parseInt(
            properties.getProperty(
                "dn_session_timeout_threshold",
                Integer.toString(conf.getSessionTimeoutThreshold()))));

    conf.setFlushThreadCount(
        Integer.parseInt(
            properties.getProperty(
                "flush_thread_count", Integer.toString(conf.getFlushThreadCount()))));

    if (conf.getFlushThreadCount() <= 0) {
      conf.setFlushThreadCount(Runtime.getRuntime().availableProcessors());
    }

    // start: index parameter setting
    conf.setIndexRootFolder(properties.getProperty("index_root_dir", conf.getIndexRootFolder()));

    conf.setEnableIndex(
        Boolean.parseBoolean(
            properties.getProperty("enable_index", Boolean.toString(conf.isEnableIndex()))));

    conf.setConcurrentIndexBuildThread(
        Integer.parseInt(
            properties.getProperty(
                "concurrent_index_build_thread",
                Integer.toString(conf.getConcurrentIndexBuildThread()))));
    if (conf.getConcurrentIndexBuildThread() <= 0) {
      conf.setConcurrentIndexBuildThread(Runtime.getRuntime().availableProcessors());
    }

    conf.setDefaultIndexWindowRange(
        Integer.parseInt(
            properties.getProperty(
                "default_index_window_range",
                Integer.toString(conf.getDefaultIndexWindowRange()))));

    conf.setQueryThreadCount(
        Integer.parseInt(
            properties.getProperty(
                "query_thread_count", Integer.toString(conf.getQueryThreadCount()))));

    if (conf.getQueryThreadCount() <= 0) {
      conf.setQueryThreadCount(Runtime.getRuntime().availableProcessors());
    }

    conf.setDegreeOfParallelism(
        Integer.parseInt(
            properties.getProperty(
                "degree_of_query_parallelism", Integer.toString(conf.getDegreeOfParallelism()))));

    if (conf.getDegreeOfParallelism() <= 0) {
      conf.setDegreeOfParallelism(Runtime.getRuntime().availableProcessors() / 2);
    }

    conf.setModeMapSizeThreshold(
        Integer.parseInt(
            properties.getProperty(
                "mode_map_size_threshold", Integer.toString(conf.getModeMapSizeThreshold()))));

    if (conf.getModeMapSizeThreshold() <= 0) {
      conf.setModeMapSizeThreshold(10000);
    }

    conf.setMaxAllowedConcurrentQueries(
        Integer.parseInt(
            properties.getProperty(
                "max_allowed_concurrent_queries",
                Integer.toString(conf.getMaxAllowedConcurrentQueries()))));

    if (conf.getMaxAllowedConcurrentQueries() <= 0) {
      conf.setMaxAllowedConcurrentQueries(1000);
    }

    conf.setmRemoteSchemaCacheSize(
        Integer.parseInt(
            properties
                .getProperty(
                    "remote_schema_cache_size", Integer.toString(conf.getmRemoteSchemaCacheSize()))
                .trim()));

    conf.setLanguageVersion(
        properties.getProperty("language_version", conf.getLanguageVersion()).trim());

    if (properties.containsKey("chunk_buffer_pool_enable")) {
      conf.setChunkBufferPoolEnable(
          Boolean.parseBoolean(properties.getProperty("chunk_buffer_pool_enable")));
    }
    conf.setCrossCompactionFileSelectionTimeBudget(
        Long.parseLong(
            properties.getProperty(
                "cross_compaction_file_selection_time_budget",
                Long.toString(conf.getCrossCompactionFileSelectionTimeBudget()))));
    conf.setMergeIntervalSec(
        Long.parseLong(
            properties.getProperty(
                "merge_interval_sec", Long.toString(conf.getMergeIntervalSec()))));
    conf.setCompactionThreadCount(
        Integer.parseInt(
            properties.getProperty(
                "compaction_thread_count", Integer.toString(conf.getCompactionThreadCount()))));
    conf.setChunkMetadataSizeProportion(
        Double.parseDouble(
            properties.getProperty(
                "chunk_metadata_size_proportion",
                Double.toString(conf.getChunkMetadataSizeProportion()))));
    conf.setTargetCompactionFileSize(
        Long.parseLong(
            properties.getProperty(
                "target_compaction_file_size", Long.toString(conf.getTargetCompactionFileSize()))));
    conf.setTargetChunkSize(
        Long.parseLong(
            properties.getProperty("target_chunk_size", Long.toString(conf.getTargetChunkSize()))));
    conf.setTargetChunkPointNum(
        Long.parseLong(
            properties.getProperty(
                "target_chunk_point_num", Long.toString(conf.getTargetChunkPointNum()))));
    conf.setChunkPointNumLowerBoundInCompaction(
        Long.parseLong(
            properties.getProperty(
                "chunk_point_num_lower_bound_in_compaction",
                Long.toString(conf.getChunkPointNumLowerBoundInCompaction()))));
    conf.setChunkSizeLowerBoundInCompaction(
        Long.parseLong(
            properties.getProperty(
                "chunk_size_lower_bound_in_compaction",
                Long.toString(conf.getChunkSizeLowerBoundInCompaction()))));
    conf.setFileLimitPerInnerTask(
        Integer.parseInt(
            properties.getProperty(
                "max_inner_compaction_candidate_file_num",
                Integer.toString(conf.getFileLimitPerInnerTask()))));
    conf.setFileLimitPerCrossTask(
        Integer.parseInt(
            properties.getProperty(
                "max_cross_compaction_candidate_file_num",
                Integer.toString(conf.getFileLimitPerCrossTask()))));
    conf.setMaxCrossCompactionCandidateFileSize(
        Long.parseLong(
            properties.getProperty(
                "max_cross_compaction_candidate_file_size",
                Long.toString(conf.getMaxCrossCompactionCandidateFileSize()))));
    conf.setMinCrossCompactionUnseqFileLevel(
        Integer.parseInt(
            properties.getProperty(
                "min_cross_compaction_unseq_file_level",
                Integer.toString(conf.getMinCrossCompactionUnseqFileLevel()))));

    conf.setCompactionWriteThroughputMbPerSec(
        Integer.parseInt(
            properties.getProperty(
                "compaction_write_throughput_mb_per_sec",
                Integer.toString(conf.getCompactionWriteThroughputMbPerSec()))));

    conf.setEnableTsFileValidation(
        Boolean.parseBoolean(
            properties.getProperty(
                "enable_tsfile_validation", String.valueOf(conf.isEnableTsFileValidation()))));
    conf.setCandidateCompactionTaskQueueSize(
        Integer.parseInt(
            properties.getProperty(
                "candidate_compaction_task_queue_size",
                Integer.toString(conf.getCandidateCompactionTaskQueueSize()))));

    conf.setEnablePartialInsert(
        Boolean.parseBoolean(
            properties.getProperty(
                "enable_partial_insert", String.valueOf(conf.isEnablePartialInsert()))));

    conf.setEnable13DataInsertAdapt(
        Boolean.parseBoolean(
            properties.getProperty(
                "0.13_data_insert_adapt", String.valueOf(conf.isEnable13DataInsertAdapt()))));

    int rpcSelectorThreadNum =
        Integer.parseInt(
            properties.getProperty(
                "dn_rpc_selector_thread_count",
                Integer.toString(conf.getRpcSelectorThreadCount()).trim()));
    if (rpcSelectorThreadNum <= 0) {
      rpcSelectorThreadNum = 1;
    }

    conf.setRpcSelectorThreadCount(rpcSelectorThreadNum);

    int minConcurrentClientNum =
        Integer.parseInt(
            properties.getProperty(
                "dn_rpc_min_concurrent_client_num",
                Integer.toString(conf.getRpcMinConcurrentClientNum()).trim()));
    if (minConcurrentClientNum <= 0) {
      minConcurrentClientNum = Runtime.getRuntime().availableProcessors();
    }

    conf.setRpcMinConcurrentClientNum(minConcurrentClientNum);

    int maxConcurrentClientNum =
        Integer.parseInt(
            properties.getProperty(
                "dn_rpc_max_concurrent_client_num",
                Integer.toString(conf.getRpcMaxConcurrentClientNum()).trim()));
    if (maxConcurrentClientNum <= 0) {
      maxConcurrentClientNum = 65535;
    }

    conf.setRpcMaxConcurrentClientNum(maxConcurrentClientNum);

    loadAutoCreateSchemaProps(properties);

    conf.setTsFileStorageFs(
        properties.getProperty("tsfile_storage_fs", conf.getTsFileStorageFs().toString()));
    conf.setEnableHDFS(
        Boolean.parseBoolean(
            properties.getProperty("enable_hdfs", String.valueOf(conf.isEnableHDFS()))));
    conf.setCoreSitePath(properties.getProperty("core_site_path", conf.getCoreSitePath()));
    conf.setHdfsSitePath(properties.getProperty("hdfs_site_path", conf.getHdfsSitePath()));
    conf.setHdfsIp(properties.getProperty("hdfs_ip", conf.getRawHDFSIp()).split(","));
    conf.setHdfsPort(properties.getProperty("hdfs_port", conf.getHdfsPort()));
    conf.setDfsNameServices(properties.getProperty("dfs_nameservices", conf.getDfsNameServices()));
    conf.setDfsHaNamenodes(
        properties.getProperty("dfs_ha_namenodes", conf.getRawDfsHaNamenodes()).split(","));
    conf.setDfsHaAutomaticFailoverEnabled(
        Boolean.parseBoolean(
            properties.getProperty(
                "dfs_ha_automatic_failover_enabled",
                String.valueOf(conf.isDfsHaAutomaticFailoverEnabled()))));
    conf.setDfsClientFailoverProxyProvider(
        properties.getProperty(
            "dfs_client_failover_proxy_provider", conf.getDfsClientFailoverProxyProvider()));
    conf.setUseKerberos(
        Boolean.parseBoolean(
            properties.getProperty("hdfs_use_kerberos", String.valueOf(conf.isUseKerberos()))));
    conf.setKerberosKeytabFilePath(
        properties.getProperty("kerberos_keytab_file_path", conf.getKerberosKeytabFilePath()));
    conf.setKerberosPrincipal(
        properties.getProperty("kerberos_principal", conf.getKerberosPrincipal()));

    // the size of device path cache
    conf.setDevicePathCacheSize(
        Integer.parseInt(
            properties.getProperty(
                "device_path_cache_size", String.valueOf(conf.getDevicePathCacheSize()))));

    // the num of memtables in each database
    conf.setConcurrentWritingTimePartition(
        Integer.parseInt(
            properties.getProperty(
                "concurrent_writing_time_partition",
                String.valueOf(conf.getConcurrentWritingTimePartition()))));

    // the default fill interval in LinearFill and PreviousFill
    conf.setDefaultFillInterval(
        Integer.parseInt(
            properties.getProperty(
                "default_fill_interval", String.valueOf(conf.getDefaultFillInterval()))));

    conf.setTagAttributeFlushInterval(
        Integer.parseInt(
            properties.getProperty(
                "tag_attribute_flush_interval",
                String.valueOf(conf.getTagAttributeFlushInterval()))));

    conf.setPrimitiveArraySize(
        (Integer.parseInt(
            properties.getProperty(
                "primitive_array_size", String.valueOf(conf.getPrimitiveArraySize())))));

    conf.setThriftMaxFrameSize(
        Integer.parseInt(
            properties.getProperty(
                "dn_thrift_max_frame_size", String.valueOf(conf.getThriftMaxFrameSize()))));

    if (conf.getThriftMaxFrameSize() < IoTDBConstant.LEFT_SIZE_IN_REQUEST * 2) {
      conf.setThriftMaxFrameSize(IoTDBConstant.LEFT_SIZE_IN_REQUEST * 2);
    }

    conf.setThriftDefaultBufferSize(
        Integer.parseInt(
            properties.getProperty(
                "dn_thrift_init_buffer_size", String.valueOf(conf.getThriftDefaultBufferSize()))));

    conf.setSlowQueryThreshold(
        Long.parseLong(
            properties.getProperty(
                "slow_query_threshold", String.valueOf(conf.getSlowQueryThreshold()))));

    conf.setDataRegionNum(
        Integer.parseInt(
            properties.getProperty("data_region_num", String.valueOf(conf.getDataRegionNum()))));

    conf.setRecoveryLogIntervalInMs(
        Long.parseLong(
            properties.getProperty(
                "recovery_log_interval_in_ms", String.valueOf(conf.getRecoveryLogIntervalInMs()))));

    conf.setEnableDiscardOutOfOrderData(
        Boolean.parseBoolean(
            properties.getProperty(
                "enable_discard_out_of_order_data",
                Boolean.toString(conf.isEnableDiscardOutOfOrderData()))));

    conf.setWindowEvaluationThreadCount(
        Integer.parseInt(
            properties.getProperty(
                "window_evaluation_thread_count",
                Integer.toString(conf.getWindowEvaluationThreadCount()))));
    if (conf.getWindowEvaluationThreadCount() <= 0) {
      conf.setWindowEvaluationThreadCount(Runtime.getRuntime().availableProcessors());
    }

    conf.setMaxPendingWindowEvaluationTasks(
        Integer.parseInt(
            properties.getProperty(
                "max_pending_window_evaluation_tasks",
                Integer.toString(conf.getMaxPendingWindowEvaluationTasks()))));
    if (conf.getMaxPendingWindowEvaluationTasks() <= 0) {
      conf.setMaxPendingWindowEvaluationTasks(64);
    }

    conf.setCachedMNodeSizeInPBTreeMode(
        Integer.parseInt(
            properties.getProperty(
                "cached_mnode_size_in_pbtree_mode",
                String.valueOf(conf.getCachedMNodeSizeInPBTreeMode()))));

    conf.setMinimumSegmentInPBTree(
        Short.parseShort(
            properties.getProperty(
                "minimum_pbtree_segment_in_bytes",
                String.valueOf(conf.getMinimumSegmentInPBTree()))));

    conf.setPageCacheSizeInPBTree(
        Integer.parseInt(
            properties.getProperty(
                "page_cache_in_pbtree", String.valueOf(conf.getPageCacheSizeInPBTree()))));

    conf.setPBTreeLogSize(
        Integer.parseInt(
            properties.getProperty("pbtree_log_size", String.valueOf(conf.getPBTreeLogSize()))));

    conf.setMaxMeasurementNumOfInternalRequest(
        Integer.parseInt(
            properties.getProperty(
                "max_measurement_num_of_internal_request",
                String.valueOf(conf.getMaxMeasurementNumOfInternalRequest()))));

    // mqtt
    loadMqttProps(properties);

    conf.setIntoOperationBufferSizeInByte(
        Long.parseLong(
            properties.getProperty(
                "into_operation_buffer_size_in_byte",
                String.valueOf(conf.getIntoOperationBufferSizeInByte()))));
    conf.setSelectIntoInsertTabletPlanRowLimit(
        Integer.parseInt(
            properties.getProperty(
                "select_into_insert_tablet_plan_row_limit",
                String.valueOf(conf.getSelectIntoInsertTabletPlanRowLimit()))));
    conf.setIntoOperationExecutionThreadCount(
        Integer.parseInt(
            properties.getProperty(
                "into_operation_execution_thread_count",
                String.valueOf(conf.getIntoOperationExecutionThreadCount()))));
    if (conf.getIntoOperationExecutionThreadCount() <= 0) {
      conf.setIntoOperationExecutionThreadCount(2);
    }

    conf.setMaxLoadingTimeseriesNumber(
        Integer.parseInt(
            properties.getProperty(
                "max_loading_timeseries_number",
                String.valueOf(conf.getMaxLoadingTimeseriesNumber()))));

    conf.setExtPipeDir(properties.getProperty("ext_pipe_dir", conf.getExtPipeDir()).trim());

    // At the same time, set TSFileConfig
    List<FSType> fsTypes = new ArrayList<>();
    fsTypes.add(FSType.LOCAL);
    if (Boolean.parseBoolean(
        properties.getProperty("enable_hdfs", String.valueOf(conf.isEnableHDFS())))) {
      fsTypes.add(FSType.HDFS);
    }
    TSFileDescriptor.getInstance().getConfig().setTSFileStorageFs(fsTypes.toArray(new FSType[0]));
    TSFileDescriptor.getInstance()
        .getConfig()
        .setCoreSitePath(properties.getProperty("core_site_path", conf.getCoreSitePath()));
    TSFileDescriptor.getInstance()
        .getConfig()
        .setHdfsSitePath(properties.getProperty("hdfs_site_path", conf.getHdfsSitePath()));
    TSFileDescriptor.getInstance()
        .getConfig()
        .setHdfsIp(properties.getProperty("hdfs_ip", conf.getRawHDFSIp()).split(","));
    TSFileDescriptor.getInstance()
        .getConfig()
        .setHdfsPort(properties.getProperty("hdfs_port", conf.getHdfsPort()));
    TSFileDescriptor.getInstance()
        .getConfig()
        .setDfsNameServices(properties.getProperty("dfs_nameservices", conf.getDfsNameServices()));
    TSFileDescriptor.getInstance()
        .getConfig()
        .setDfsHaNamenodes(
            properties.getProperty("dfs_ha_namenodes", conf.getRawDfsHaNamenodes()).split(","));
    TSFileDescriptor.getInstance()
        .getConfig()
        .setDfsHaAutomaticFailoverEnabled(
            Boolean.parseBoolean(
                properties.getProperty(
                    "dfs_ha_automatic_failover_enabled",
                    String.valueOf(conf.isDfsHaAutomaticFailoverEnabled()))));
    TSFileDescriptor.getInstance()
        .getConfig()
        .setDfsClientFailoverProxyProvider(
            properties.getProperty(
                "dfs_client_failover_proxy_provider", conf.getDfsClientFailoverProxyProvider()));
    TSFileDescriptor.getInstance()
        .getConfig()
        .setPatternMatchingThreshold(
            Integer.parseInt(
                properties.getProperty(
                    "pattern_matching_threshold",
                    String.valueOf(conf.getPatternMatchingThreshold()))));
    TSFileDescriptor.getInstance()
        .getConfig()
        .setUseKerberos(
            Boolean.parseBoolean(
                properties.getProperty("hdfs_use_kerberos", String.valueOf(conf.isUseKerberos()))));
    TSFileDescriptor.getInstance()
        .getConfig()
        .setKerberosKeytabFilePath(
            properties.getProperty("kerberos_keytab_file_path", conf.getKerberosKeytabFilePath()));
    TSFileDescriptor.getInstance()
        .getConfig()
        .setKerberosPrincipal(
            properties.getProperty("kerberos_principal", conf.getKerberosPrincipal()));
    TSFileDescriptor.getInstance().getConfig().setBatchSize(conf.getBatchSize());

    conf.setCoordinatorReadExecutorSize(
        Integer.parseInt(
            properties.getProperty(
                "coordinator_read_executor_size",
                Integer.toString(conf.getCoordinatorReadExecutorSize()))));
    conf.setCoordinatorWriteExecutorSize(
        Integer.parseInt(
            properties.getProperty(
                "coordinator_write_executor_size",
                Integer.toString(conf.getCoordinatorWriteExecutorSize()))));

    conf.setFlushMemTableMinSubThread(
        Integer.parseInt(
            properties.getProperty(
                "flush_min_sub_thread_num",
                Integer.toString(conf.getFlushMemTableMinSubThread()))));
    conf.setFlushMemTableMaxSubThread(
        Integer.parseInt(
            properties.getProperty(
                "flush_max_sub_thread_num",
                Integer.toString(conf.getFlushMemTableMaxSubThread()))));

    conf.setDynamicThreadMinIdleRatio(
        Double.parseDouble(
            properties.getProperty(
                "dynamic_min_idle_ratio", Double.toString(conf.getDynamicThreadMinIdleRatio()))));
    conf.setDynamicThreadMaxIdleRatio(
        Double.parseDouble(
            properties.getProperty(
                "dynamic_max_idle_ratio", Double.toString(conf.getDynamicThreadMaxIdleRatio()))));
    conf.setDynamicThreadMinRunningTimeNS(
        Long.parseLong(
            properties.getProperty(
                "dynamic_min_running_time_ns",
                Long.toString(conf.getDynamicThreadMinRunningTimeNS()))));

    conf.setIgnoreStateMachine(
        Boolean.parseBoolean(
            properties.getProperty(
                "ignore_state_machine", String.valueOf(conf.isIgnoreStateMachine()))));

    // commons
    commonDescriptor.loadCommonProps(properties);
    commonDescriptor.initCommonConfigDir(conf.getSystemDir());

    // timed flush memtable
    loadTimedService(properties);

    // set tsfile-format config
    loadTsFileProps(properties);

    // make RPCTransportFactory taking effect.
    RpcTransportFactory.reInit();

    // UDF
    loadUDFProps(properties);

    // thrift ssl
    initThriftSSL(properties);

    // trigger
    loadTriggerProps(properties);

    // CQ
    loadCQProps(properties);

    // Pipe
    loadPipeProps(properties);

    // cluster
    loadClusterProps(properties);

    // shuffle
    loadShuffleProps(properties);

    // author cache
    loadAuthorCache(properties);

    conf.getCustomizedProperties().putAll(properties);

    conf.setQuotaEnable(
        Boolean.parseBoolean(
            properties.getProperty("quota_enable", String.valueOf(conf.isQuotaEnable()))));

    // the buffer for sort operator to calculate
    conf.setSortBufferSize(
        Long.parseLong(
            properties
                .getProperty("sort_buffer_size_in_bytes", Long.toString(conf.getSortBufferSize()))
                .trim()));

    // tmp filePath for sort operator
    conf.setSortTmpDir(properties.getProperty("sort_tmp_dir", conf.getSortTmpDir()));

    conf.setRateLimiterType(properties.getProperty("rate_limiter_type", conf.getRateLimiterType()));

    conf.setDataNodeSchemaCacheEvictionPolicy(
        properties.getProperty(
            "datanode_schema_cache_eviction_policy", conf.getDataNodeSchemaCacheEvictionPolicy()));

    loadIoTConsensusProps(properties);
    conf.setCustomizedProperties(properties);
  }

  private void loadIoTConsensusProps(Properties properties) {
    conf.setMaxLogEntriesNumPerBatch(
        Integer.parseInt(
            properties
                .getProperty(
                    "data_region_iot_max_log_entries_num_per_batch",
                    String.valueOf(conf.getMaxLogEntriesNumPerBatch()))
                .trim()));
    conf.setMaxSizePerBatch(
        Integer.parseInt(
            properties
                .getProperty(
                    "data_region_iot_max_size_per_batch", String.valueOf(conf.getMaxSizePerBatch()))
                .trim()));
    conf.setMaxPendingBatchesNum(
        Integer.parseInt(
            properties
                .getProperty(
                    "data_region_iot_max_pending_batches_num",
                    String.valueOf(conf.getMaxPendingBatchesNum()))
                .trim()));
    conf.setMaxMemoryRatioForQueue(
        Double.parseDouble(
            properties
                .getProperty(
                    "data_region_iot_max_memory_ratio_for_queue",
                    String.valueOf(conf.getMaxMemoryRatioForQueue()))
                .trim()));
  }

  private void loadAuthorCache(Properties properties) {
    conf.setAuthorCacheSize(
        Integer.parseInt(
            properties.getProperty(
                "author_cache_size", String.valueOf(conf.getAuthorCacheSize()))));
    conf.setAuthorCacheExpireTime(
        Integer.parseInt(
            properties.getProperty(
                "author_cache_expire_time", String.valueOf(conf.getAuthorCacheExpireTime()))));
  }

  private void loadWALProps(Properties properties) {
    conf.setWalMode(
        WALMode.valueOf((properties.getProperty("wal_mode", conf.getWalMode().toString()))));

    int maxWalNodesNum =
        Integer.parseInt(
            properties.getProperty(
                "max_wal_nodes_num", Integer.toString(conf.getMaxWalNodesNum())));
    if (maxWalNodesNum > 0) {
      conf.setMaxWalNodesNum(maxWalNodesNum);
    }

    int walBufferSize =
        Integer.parseInt(
            properties.getProperty(
                "wal_buffer_size_in_byte", Integer.toString(conf.getWalBufferSize())));
    if (walBufferSize > 0) {
      conf.setWalBufferSize(walBufferSize);
    }

    int walBufferQueueCapacity =
        Integer.parseInt(
            properties.getProperty(
                "wal_buffer_queue_capacity", Integer.toString(conf.getWalBufferQueueCapacity())));
    if (walBufferQueueCapacity > 0) {
      conf.setWalBufferQueueCapacity(walBufferQueueCapacity);
    }

    loadWALHotModifiedProps(properties);
  }

  private void loadCompactionHotModifiedProps(Properties properties) throws InterruptedException {

    loadCompactionIsEnabledHotModifiedProps(properties);

    boolean restartCompactionTaskManager = loadCompactionThreadCountHotModifiedProps(properties);

    restartCompactionTaskManager |= loadCompactionSubTaskCountHotModifiedProps(properties);

    if (restartCompactionTaskManager) {
      CompactionTaskManager.getInstance().restart();
    }
  }

  private boolean loadCompactionThreadCountHotModifiedProps(Properties properties) {
    int newConfigCompactionThreadCount =
        Integer.parseInt(
            properties.getProperty(
                "compaction_thread_count", Integer.toString(conf.getCompactionThreadCount())));
    if (newConfigCompactionThreadCount <= 0) {
      logger.error("compaction_thread_count must greater than 0");
      return false;
    }
    if (newConfigCompactionThreadCount == conf.getCompactionThreadCount()) {
      return false;
    }
    conf.setCompactionThreadCount(
        Integer.parseInt(
            properties.getProperty(
                "compaction_thread_count", Integer.toString(conf.getCompactionThreadCount()))));
    return true;
  }

  private boolean loadCompactionSubTaskCountHotModifiedProps(Properties properties) {
    int newConfigSubtaskNum =
        Integer.parseInt(
            properties.getProperty(
                "sub_compaction_thread_count", Integer.toString(conf.getSubCompactionTaskNum())));
    if (newConfigSubtaskNum <= 0) {
      logger.error("sub_compaction_thread_count must greater than 0");
      return false;
    }
    if (newConfigSubtaskNum == conf.getSubCompactionTaskNum()) {
      return false;
    }
    conf.setSubCompactionTaskNum(newConfigSubtaskNum);
    return true;
  }

  private void loadCompactionIsEnabledHotModifiedProps(Properties properties) {
    boolean isCompactionEnabled =
        conf.isEnableSeqSpaceCompaction()
            || conf.isEnableUnseqSpaceCompaction()
            || conf.isEnableCrossSpaceCompaction()
            || conf.isEnableInsertionCrossSpaceCompaction();

    boolean newConfigEnableInsertionCrossSpaceCompaction =
        Boolean.parseBoolean(
            properties.getProperty(
                "enable_insertion_cross_space_compaction",
                Boolean.toString(conf.isEnableInsertionCrossSpaceCompaction())));
    boolean newConfigEnableCrossSpaceCompaction =
        Boolean.parseBoolean(
            properties.getProperty(
                "enable_cross_space_compaction",
                Boolean.toString(conf.isEnableCrossSpaceCompaction())));
    boolean newConfigEnableSeqSpaceCompaction =
        Boolean.parseBoolean(
            properties.getProperty(
                "enable_seq_space_compaction",
                Boolean.toString(conf.isEnableSeqSpaceCompaction())));
    boolean newConfigEnableUnseqSpaceCompaction =
        Boolean.parseBoolean(
            properties.getProperty(
                "enable_unseq_space_compaction",
                Boolean.toString(conf.isEnableUnseqSpaceCompaction())));
    boolean compactionEnabledInNewConfig =
        newConfigEnableCrossSpaceCompaction
            || newConfigEnableInsertionCrossSpaceCompaction
            || newConfigEnableSeqSpaceCompaction
            || newConfigEnableUnseqSpaceCompaction;

    if (!isCompactionEnabled && compactionEnabledInNewConfig) {
      logger.error("Compaction cannot start in current status.");
      return;
    }

    conf.setEnableInsertionCrossSpaceCompaction(newConfigEnableInsertionCrossSpaceCompaction);
    conf.setEnableCrossSpaceCompaction(newConfigEnableCrossSpaceCompaction);
    conf.setEnableSeqSpaceCompaction(newConfigEnableSeqSpaceCompaction);
    conf.setEnableUnseqSpaceCompaction(newConfigEnableUnseqSpaceCompaction);
  }

  private void loadWALHotModifiedProps(Properties properties) {
    long walAsyncModeFsyncDelayInMs =
        Long.parseLong(
            properties.getProperty(
                "wal_async_mode_fsync_delay_in_ms",
                Long.toString(conf.getWalAsyncModeFsyncDelayInMs())));
    if (walAsyncModeFsyncDelayInMs > 0) {
      conf.setWalAsyncModeFsyncDelayInMs(walAsyncModeFsyncDelayInMs);
    }

    long walSyncModeFsyncDelayInMs =
        Long.parseLong(
            properties.getProperty(
                "wal_sync_mode_fsync_delay_in_ms",
                Long.toString(conf.getWalSyncModeFsyncDelayInMs())));
    if (walSyncModeFsyncDelayInMs > 0) {
      conf.setWalSyncModeFsyncDelayInMs(walSyncModeFsyncDelayInMs);
    }

    long walFileSizeThreshold =
        Long.parseLong(
            properties.getProperty(
                "wal_file_size_threshold_in_byte",
                Long.toString(conf.getWalFileSizeThresholdInByte())));
    if (walFileSizeThreshold > 0) {
      conf.setWalFileSizeThresholdInByte(walFileSizeThreshold);
    }

    double walMinEffectiveInfoRatio =
        Double.parseDouble(
            properties.getProperty(
                "wal_min_effective_info_ratio",
                Double.toString(conf.getWalMinEffectiveInfoRatio())));
    if (walMinEffectiveInfoRatio > 0) {
      conf.setWalMinEffectiveInfoRatio(walMinEffectiveInfoRatio);
    }

    long walMemTableSnapshotThreshold =
        Long.parseLong(
            properties.getProperty(
                "wal_memtable_snapshot_threshold_in_byte",
                Long.toString(conf.getWalMemTableSnapshotThreshold())));
    if (walMemTableSnapshotThreshold > 0) {
      conf.setWalMemTableSnapshotThreshold(walMemTableSnapshotThreshold);
    }

    int maxWalMemTableSnapshotNum =
        Integer.parseInt(
            properties.getProperty(
                "max_wal_memtable_snapshot_num",
                Integer.toString(conf.getMaxWalMemTableSnapshotNum())));
    if (maxWalMemTableSnapshotNum > 0) {
      conf.setMaxWalMemTableSnapshotNum(maxWalMemTableSnapshotNum);
    }

    long deleteWalFilesPeriod =
        Long.parseLong(
            properties.getProperty(
                "delete_wal_files_period_in_ms",
                Long.toString(conf.getDeleteWalFilesPeriodInMs())));
    if (deleteWalFilesPeriod > 0) {
      conf.setDeleteWalFilesPeriodInMs(deleteWalFilesPeriod);
    }

    long throttleDownThresholdInByte =
        Long.parseLong(
            properties.getProperty(
                "iot_consensus_throttle_threshold_in_byte",
                Long.toString(conf.getThrottleThreshold())));
    if (throttleDownThresholdInByte > 0) {
      conf.setThrottleThreshold(throttleDownThresholdInByte);
    }

    long cacheWindowInMs =
        Long.parseLong(
            properties.getProperty(
                "iot_consensus_cache_window_time_in_ms",
                Long.toString(conf.getCacheWindowTimeInMs())));
    if (cacheWindowInMs > 0) {
      conf.setCacheWindowTimeInMs(cacheWindowInMs);
    }
  }

  private void loadAutoCreateSchemaProps(Properties properties) {
    conf.setAutoCreateSchemaEnabled(
        Boolean.parseBoolean(
            properties.getProperty(
                "enable_auto_create_schema",
                Boolean.toString(conf.isAutoCreateSchemaEnabled()).trim())));
    conf.setBooleanStringInferType(
        TSDataType.valueOf(
            properties.getProperty(
                "boolean_string_infer_type", conf.getBooleanStringInferType().toString())));
    conf.setIntegerStringInferType(
        TSDataType.valueOf(
            properties.getProperty(
                "integer_string_infer_type", conf.getIntegerStringInferType().toString())));
    conf.setLongStringInferType(
        TSDataType.valueOf(
            properties.getProperty(
                "long_string_infer_type", conf.getLongStringInferType().toString())));
    conf.setFloatingStringInferType(
        TSDataType.valueOf(
            properties.getProperty(
                "floating_string_infer_type", conf.getFloatingStringInferType().toString())));
    conf.setNanStringInferType(
        TSDataType.valueOf(
            properties.getProperty(
                "nan_string_infer_type", conf.getNanStringInferType().toString())));
    conf.setDefaultStorageGroupLevel(
        Integer.parseInt(
            properties.getProperty(
                "default_storage_group_level",
                Integer.toString(conf.getDefaultStorageGroupLevel()))));
    conf.setDefaultBooleanEncoding(
        properties.getProperty(
            "default_boolean_encoding", conf.getDefaultBooleanEncoding().toString()));
    conf.setDefaultInt32Encoding(
        properties.getProperty(
            "default_int32_encoding", conf.getDefaultInt32Encoding().toString()));
    conf.setDefaultInt64Encoding(
        properties.getProperty(
            "default_int64_encoding", conf.getDefaultInt64Encoding().toString()));
    conf.setDefaultFloatEncoding(
        properties.getProperty(
            "default_float_encoding", conf.getDefaultFloatEncoding().toString()));
    conf.setDefaultDoubleEncoding(
        properties.getProperty(
            "default_double_encoding", conf.getDefaultDoubleEncoding().toString()));
    conf.setDefaultTextEncoding(
        properties.getProperty("default_text_encoding", conf.getDefaultTextEncoding().toString()));
  }

  private void loadTsFileProps(Properties properties) {
    TSFileDescriptor.getInstance()
        .getConfig()
        .setGroupSizeInByte(
            Integer.parseInt(
                properties.getProperty(
                    "group_size_in_byte",
                    Integer.toString(
                        TSFileDescriptor.getInstance().getConfig().getGroupSizeInByte()))));
    TSFileDescriptor.getInstance()
        .getConfig()
        .setPageSizeInByte(
            Integer.parseInt(
                properties.getProperty(
                    "page_size_in_byte",
                    Integer.toString(
                        TSFileDescriptor.getInstance().getConfig().getPageSizeInByte()))));
    if (TSFileDescriptor.getInstance().getConfig().getPageSizeInByte()
        > TSFileDescriptor.getInstance().getConfig().getGroupSizeInByte()) {
      logger.warn("page_size is greater than group size, will set it as the same with group size");
      TSFileDescriptor.getInstance()
          .getConfig()
          .setPageSizeInByte(TSFileDescriptor.getInstance().getConfig().getGroupSizeInByte());
    }
    TSFileDescriptor.getInstance()
        .getConfig()
        .setMaxNumberOfPointsInPage(
            Integer.parseInt(
                properties.getProperty(
                    "max_number_of_points_in_page",
                    Integer.toString(
                        TSFileDescriptor.getInstance().getConfig().getMaxNumberOfPointsInPage()))));
    TSFileDescriptor.getInstance()
        .getConfig()
        .setMaxStringLength(
            Integer.parseInt(
                properties.getProperty(
                    "max_string_length",
                    Integer.toString(
                        TSFileDescriptor.getInstance().getConfig().getMaxStringLength()))));
    TSFileDescriptor.getInstance()
        .getConfig()
        .setBloomFilterErrorRate(
            Double.parseDouble(
                properties.getProperty(
                    "bloom_filter_error_rate",
                    Double.toString(
                        TSFileDescriptor.getInstance().getConfig().getBloomFilterErrorRate()))));
    TSFileDescriptor.getInstance()
        .getConfig()
        .setFloatPrecision(
            Integer.parseInt(
                properties.getProperty(
                    "float_precision",
                    Integer.toString(
                        TSFileDescriptor.getInstance().getConfig().getFloatPrecision()))));
    TSFileDescriptor.getInstance()
        .getConfig()
        .setValueEncoder(
            properties.getProperty(
                "value_encoder", TSFileDescriptor.getInstance().getConfig().getValueEncoder()));
    TSFileDescriptor.getInstance()
        .getConfig()
        .setCompressor(
            properties.getProperty(
                "compressor",
                TSFileDescriptor.getInstance().getConfig().getCompressor().toString()));
    TSFileDescriptor.getInstance()
        .getConfig()
        .setMaxDegreeOfIndexNode(
            Integer.parseInt(
                properties.getProperty(
                    "max_degree_of_index_node",
                    Integer.toString(
                        TSFileDescriptor.getInstance().getConfig().getMaxDegreeOfIndexNode()))));
    TSFileDescriptor.getInstance()
        .getConfig()
        .setMaxTsBlockSizeInBytes(
            Integer.parseInt(
                properties.getProperty(
                    "max_tsblock_size_in_bytes",
                    Integer.toString(
                        TSFileDescriptor.getInstance().getConfig().getMaxTsBlockSizeInBytes()))));

    // min(default_size, maxBytesForQuery)
    TSFileDescriptor.getInstance()
        .getConfig()
        .setMaxTsBlockSizeInBytes(
            (int)
                Math.min(
                    TSFileDescriptor.getInstance().getConfig().getMaxTsBlockSizeInBytes(),
                    conf.getMaxBytesPerFragmentInstance()));

    TSFileDescriptor.getInstance()
        .getConfig()
        .setMaxTsBlockLineNumber(
            Integer.parseInt(
                properties.getProperty(
                    "max_tsblock_line_number",
                    Integer.toString(
                        TSFileDescriptor.getInstance().getConfig().getMaxTsBlockLineNumber()))));
  }

  // Mqtt related
  private void loadMqttProps(Properties properties) {
    conf.setMqttDir(properties.getProperty("mqtt_root_dir", conf.getMqttDir()));

    if (properties.getProperty(IoTDBConstant.MQTT_HOST_NAME) != null) {
      conf.setMqttHost(properties.getProperty(IoTDBConstant.MQTT_HOST_NAME));
    } else {
      logger.info("MQTT host is not configured, will use dn_rpc_address.");
      conf.setMqttHost(
          properties.getProperty(IoTDBConstant.DN_RPC_ADDRESS, conf.getRpcAddress().trim()));
    }

    if (properties.getProperty(IoTDBConstant.MQTT_PORT_NAME) != null) {
      conf.setMqttPort(Integer.parseInt(properties.getProperty(IoTDBConstant.MQTT_PORT_NAME)));
    }

    if (properties.getProperty(IoTDBConstant.MQTT_HANDLER_POOL_SIZE_NAME) != null) {
      conf.setMqttHandlerPoolSize(
          Integer.parseInt(properties.getProperty(IoTDBConstant.MQTT_HANDLER_POOL_SIZE_NAME)));
    }

    if (properties.getProperty(IoTDBConstant.MQTT_PAYLOAD_FORMATTER_NAME) != null) {
      conf.setMqttPayloadFormatter(
          properties.getProperty(IoTDBConstant.MQTT_PAYLOAD_FORMATTER_NAME));
    }

    if (properties.getProperty(IoTDBConstant.ENABLE_MQTT) != null) {
      conf.setEnableMQTTService(
          Boolean.parseBoolean(properties.getProperty(IoTDBConstant.ENABLE_MQTT)));
    }

    if (properties.getProperty(IoTDBConstant.MQTT_MAX_MESSAGE_SIZE) != null) {
      conf.setMqttMaxMessageSize(
          Integer.parseInt(properties.getProperty(IoTDBConstant.MQTT_MAX_MESSAGE_SIZE)));
    }
  }

  // timed flush memtable
  private void loadTimedService(Properties properties) {
    conf.setEnableTimedFlushSeqMemtable(
        Boolean.parseBoolean(
            properties.getProperty(
                "enable_timed_flush_seq_memtable",
                Boolean.toString(conf.isEnableTimedFlushSeqMemtable()))));

    long seqMemTableFlushInterval =
        Long.parseLong(
            properties
                .getProperty(
                    "seq_memtable_flush_interval_in_ms",
                    Long.toString(conf.getSeqMemtableFlushInterval()))
                .trim());
    if (seqMemTableFlushInterval > 0) {
      conf.setSeqMemtableFlushInterval(seqMemTableFlushInterval);
    }

    long seqMemTableFlushCheckInterval =
        Long.parseLong(
            properties
                .getProperty(
                    "seq_memtable_flush_check_interval_in_ms",
                    Long.toString(conf.getSeqMemtableFlushCheckInterval()))
                .trim());
    if (seqMemTableFlushCheckInterval > 0) {
      conf.setSeqMemtableFlushCheckInterval(seqMemTableFlushCheckInterval);
    }

    conf.setEnableTimedFlushUnseqMemtable(
        Boolean.parseBoolean(
            properties.getProperty(
                "enable_timed_flush_unseq_memtable",
                Boolean.toString(conf.isEnableTimedFlushUnseqMemtable()))));

    long unseqMemTableFlushInterval =
        Long.parseLong(
            properties
                .getProperty(
                    "unseq_memtable_flush_interval_in_ms",
                    Long.toString(conf.getUnseqMemtableFlushInterval()))
                .trim());
    if (unseqMemTableFlushInterval > 0) {
      conf.setUnseqMemtableFlushInterval(unseqMemTableFlushInterval);
    }

    long unseqMemTableFlushCheckInterval =
        Long.parseLong(
            properties
                .getProperty(
                    "unseq_memtable_flush_check_interval_in_ms",
                    Long.toString(conf.getUnseqMemtableFlushCheckInterval()))
                .trim());
    if (unseqMemTableFlushCheckInterval > 0) {
      conf.setUnseqMemtableFlushCheckInterval(unseqMemTableFlushCheckInterval);
    }
  }

  private String[][] parseDataDirs(String dataDirs) {
    String[] tiers = dataDirs.split(IoTDBConstant.TIER_SEPARATOR);
    String[][] tierDataDirs = new String[tiers.length][];
    for (int i = 0; i < tiers.length; ++i) {
      tierDataDirs[i] = tiers[i].split(",");
    }
    return tierDataDirs;
  }

  public void loadHotModifiedProps(Properties properties) throws QueryProcessException {
    try {
      // update data dirs
      String dataDirs = properties.getProperty("dn_data_dirs", null);
      if (dataDirs != null) {
        conf.reloadDataDirs(parseDataDirs(dataDirs));
      }

      // update dir strategy
      String multiDirStrategyClassName = properties.getProperty("dn_multi_dir_strategy", null);
      if (multiDirStrategyClassName != null
          && !multiDirStrategyClassName.equals(conf.getMultiDirStrategyClassName())) {
        conf.setMultiDirStrategyClassName(multiDirStrategyClassName);
        conf.confirmMultiDirStrategy();
      }

      TierManager.getInstance().resetFolders();

      // update timed flush & close conf
      loadTimedService(properties);
      StorageEngine.getInstance().rebootTimedService();

      long memTableSizeThreshold =
          Long.parseLong(
              properties
                  .getProperty(
                      "memtable_size_threshold", Long.toString(conf.getMemtableSizeThreshold()))
                  .trim());
      if (memTableSizeThreshold > 0) {
        conf.setMemtableSizeThreshold(memTableSizeThreshold);
      }

      // update params of creating schemaengine automatically
      loadAutoCreateSchemaProps(properties);

      // update tsfile-format config
      loadTsFileProps(properties);
      // update slow_query_threshold
      conf.setSlowQueryThreshold(
          Long.parseLong(
              properties.getProperty(
                  "slow_query_threshold", Long.toString(conf.getSlowQueryThreshold()))));
      // update merge_write_throughput_mb_per_sec
      conf.setCompactionWriteThroughputMbPerSec(
          Integer.parseInt(
              properties.getProperty(
                  "merge_write_throughput_mb_per_sec",
                  Integer.toString(conf.getCompactionWriteThroughputMbPerSec()))));

      // update select into operation max buffer size
      conf.setIntoOperationBufferSizeInByte(
          Long.parseLong(
              properties.getProperty(
                  "into_operation_buffer_size_in_byte",
                  String.valueOf(conf.getIntoOperationBufferSizeInByte()))));
      // update insert-tablet-plan's row limit for select-into
      conf.setSelectIntoInsertTabletPlanRowLimit(
          Integer.parseInt(
              properties.getProperty(
                  "select_into_insert_tablet_plan_row_limit",
                  String.valueOf(conf.getSelectIntoInsertTabletPlanRowLimit()))));

      // update enable query memory estimation for memory control
      conf.setEnableQueryMemoryEstimation(
          Boolean.parseBoolean(
              properties.getProperty(
                  "enable_query_memory_estimation",
                  Boolean.toString(conf.isEnableQueryMemoryEstimation()))));

      conf.setEnableTsFileValidation(
          Boolean.parseBoolean(
              properties.getProperty(
                  "enable_tsfile_validation", String.valueOf(conf.isEnableTsFileValidation()))));

      // update wal config
      long prevDeleteWalFilesPeriodInMs = conf.getDeleteWalFilesPeriodInMs();
      loadWALHotModifiedProps(properties);
      if (prevDeleteWalFilesPeriodInMs != conf.getDeleteWalFilesPeriodInMs()) {
        WALManager.getInstance().rebootWALDeleteThread();
      }

      // update compaction config
      loadCompactionHotModifiedProps(properties);
    } catch (Exception e) {
      throw new QueryProcessException(String.format("Fail to reload configuration because %s", e));
    }
  }

  public void loadHotModifiedProps() throws QueryProcessException {
    URL url = getPropsUrl(CommonConfig.CONFIG_NAME);
    if (url == null) {
      logger.warn("Couldn't load the configuration from any of the known sources.");
      return;
    }

    Properties commonProperties = new Properties();
    try (InputStream inputStream = url.openStream()) {
      logger.info("Start to reload config file {}", url);
      commonProperties.load(inputStream);
    } catch (Exception e) {
      logger.warn("Fail to reload config file {}", url, e);
      throw new QueryProcessException(
          String.format("Fail to reload config file %s because %s", url, e.getMessage()));
    }

    url = getPropsUrl(IoTDBConfig.CONFIG_NAME);
    if (url == null) {
      logger.warn("Couldn't load the configuration from any of the known sources.");
      return;
    }
    try (InputStream inputStream = url.openStream()) {
      logger.info("Start to reload config file {}", url);
      Properties properties = new Properties();
      properties.load(inputStream);
      commonProperties.putAll(properties);
      loadHotModifiedProps(commonProperties);
    } catch (Exception e) {
      logger.warn("Fail to reload config file {}", url, e);
      throw new QueryProcessException(
          String.format("Fail to reload config file %s because %s", url, e.getMessage()));
    }
    ReloadLevel reloadLevel = MetricConfigDescriptor.getInstance().loadHotProps(commonProperties);
    logger.info("Reload metric service in level {}", reloadLevel);
    if (reloadLevel == ReloadLevel.RESTART_INTERNAL_REPORTER) {
      IoTDBInternalReporter internalReporter;
      if (MetricConfigDescriptor.getInstance().getMetricConfig().getInternalReportType()
          == InternalReporterType.IOTDB) {
        internalReporter = new IoTDBInternalLocalReporter();
      } else {
        internalReporter = new IoTDBInternalMemoryReporter();
      }
      MetricService.getInstance().reloadInternalReporter(internalReporter);
    } else {
      MetricService.getInstance().reloadService(reloadLevel);
    }
  }

  private void initMemoryAllocate(Properties properties) {
    String memoryAllocateProportion = properties.getProperty("datanode_memory_proportion", null);
    if (memoryAllocateProportion == null) {
      memoryAllocateProportion =
          properties.getProperty("storage_query_schema_consensus_free_memory_proportion");
      if (memoryAllocateProportion != null) {
        logger.warn(
            "The parameter storage_query_schema_consensus_free_memory_proportion is deprecated since v1.2.3, "
                + "please use datanode_memory_proportion instead.");
      }
    }

    if (memoryAllocateProportion != null) {
      String[] proportions = memoryAllocateProportion.split(":");
      int proportionSum = 0;
      for (String proportion : proportions) {
        proportionSum += Integer.parseInt(proportion.trim());
      }
      long maxMemoryAvailable = Runtime.getRuntime().maxMemory();
      if (proportionSum != 0) {
        conf.setAllocateMemoryForStorageEngine(
            maxMemoryAvailable * Integer.parseInt(proportions[0].trim()) / proportionSum);
        conf.setAllocateMemoryForRead(
            maxMemoryAvailable * Integer.parseInt(proportions[1].trim()) / proportionSum);
        conf.setAllocateMemoryForSchema(
            maxMemoryAvailable * Integer.parseInt(proportions[2].trim()) / proportionSum);
        conf.setAllocateMemoryForConsensus(
            maxMemoryAvailable * Integer.parseInt(proportions[3].trim()) / proportionSum);
        // if pipe proportion is set, use it, otherwise use the default value
        if (proportions.length >= 6) {
          conf.setAllocateMemoryForPipe(
              maxMemoryAvailable * Integer.parseInt(proportions[4].trim()) / proportionSum);
        } else {
          conf.setAllocateMemoryForPipe(
              (maxMemoryAvailable
                      - (conf.getAllocateMemoryForStorageEngine()
                          + conf.getAllocateMemoryForRead()
                          + conf.getAllocateMemoryForSchema()
                          + conf.getAllocateMemoryForConsensus()))
                  / 2);
        }
      }
    }

    logger.info("initial allocateMemoryForRead = {}", conf.getAllocateMemoryForRead());
    logger.info("initial allocateMemoryForWrite = {}", conf.getAllocateMemoryForStorageEngine());
    logger.info("initial allocateMemoryForSchema = {}", conf.getAllocateMemoryForSchema());
    logger.info("initial allocateMemoryForConsensus = {}", conf.getAllocateMemoryForConsensus());
    logger.info("initial allocateMemoryForPipe = {}", conf.getAllocateMemoryForPipe());

    initSchemaMemoryAllocate(properties);
    initStorageEngineAllocate(properties);

    conf.setEnableQueryMemoryEstimation(
        Boolean.parseBoolean(
            properties.getProperty(
                "enable_query_memory_estimation",
                Boolean.toString(conf.isEnableQueryMemoryEstimation()))));

    String queryMemoryAllocateProportion =
        properties.getProperty("chunk_timeseriesmeta_free_memory_proportion");
    if (queryMemoryAllocateProportion != null) {
      String[] proportions = queryMemoryAllocateProportion.split(":");
      int proportionSum = 0;
      for (String proportion : proportions) {
        proportionSum += Integer.parseInt(proportion.trim());
      }
      long maxMemoryAvailable = conf.getAllocateMemoryForRead();
      if (proportionSum != 0) {
        try {
          conf.setAllocateMemoryForBloomFilterCache(
              maxMemoryAvailable * Integer.parseInt(proportions[0].trim()) / proportionSum);
          conf.setAllocateMemoryForChunkCache(
              maxMemoryAvailable * Integer.parseInt(proportions[1].trim()) / proportionSum);
          conf.setAllocateMemoryForTimeSeriesMetaDataCache(
              maxMemoryAvailable * Integer.parseInt(proportions[2].trim()) / proportionSum);
          conf.setAllocateMemoryForCoordinator(
              maxMemoryAvailable * Integer.parseInt(proportions[3].trim()) / proportionSum);
          conf.setAllocateMemoryForOperators(
              maxMemoryAvailable * Integer.parseInt(proportions[4].trim()) / proportionSum);
          conf.setAllocateMemoryForDataExchange(
              maxMemoryAvailable * Integer.parseInt(proportions[5].trim()) / proportionSum);
          conf.setAllocateMemoryForTimeIndex(
              maxMemoryAvailable * Integer.parseInt(proportions[6].trim()) / proportionSum);
        } catch (Exception e) {
          throw new RuntimeException(
              "Each subsection of configuration item chunkmeta_chunk_timeseriesmeta_free_memory_proportion"
                  + " should be an integer, which is "
                  + queryMemoryAllocateProportion);
        }
      }
    }

    // metadata cache is disabled, we need to move all their allocated memory to other parts
    if (!conf.isMetaDataCacheEnable()) {
      long sum =
          conf.getAllocateMemoryForBloomFilterCache()
              + conf.getAllocateMemoryForChunkCache()
              + conf.getAllocateMemoryForTimeSeriesMetaDataCache();
      conf.setAllocateMemoryForBloomFilterCache(0);
      conf.setAllocateMemoryForChunkCache(0);
      conf.setAllocateMemoryForTimeSeriesMetaDataCache(0);
      long partForDataExchange = sum / 2;
      long partForOperators = sum - partForDataExchange;
      conf.setAllocateMemoryForDataExchange(
          conf.getAllocateMemoryForDataExchange() + partForDataExchange);
      conf.setAllocateMemoryForOperators(conf.getAllocateMemoryForOperators() + partForOperators);
    }
  }

  private void initStorageEngineAllocate(Properties properties) {
    long storageMemoryTotal = conf.getAllocateMemoryForStorageEngine();

    int proportionSum = 10;
    int writeProportion = 8;
    int compactionProportion = 2;
    int writeProportionSum = 20;
    int memTableProportion = 19;
    int timePartitionInfo = 1;

    String storageMemoryAllocatePortion =
        properties.getProperty("storage_engine_memory_proportion");
    if (storageMemoryAllocatePortion != null) {
      String[] proportions = storageMemoryAllocatePortion.split(":");
      int loadedProportionSum = 0;
      for (String proportion : proportions) {
        loadedProportionSum += Integer.parseInt(proportion.trim());
      }

      if (loadedProportionSum != 0) {
        proportionSum = loadedProportionSum;
        writeProportion = Integer.parseInt(proportions[0].trim());
        compactionProportion = Integer.parseInt(proportions[1].trim());
      }
      conf.setCompactionProportion((double) compactionProportion / (double) proportionSum);
    }

    String allocationRatioForWrite = properties.getProperty("write_memory_proportion");
    if (allocationRatioForWrite != null) {
      String[] proportions = allocationRatioForWrite.split(":");
      int loadedProportionSum = 0;
      for (String proportion : proportions) {
        loadedProportionSum += Integer.parseInt(proportion.trim());
      }

      if (loadedProportionSum != 0) {
        writeProportionSum = loadedProportionSum;
        memTableProportion = Integer.parseInt(proportions[0].trim());
        timePartitionInfo = Integer.parseInt(proportions[1].trim());
      }
      // memtableProportionForWrite = 19/20 default
      double memtableProportionForWrite =
          ((double) memTableProportion / (double) writeProportionSum);

      // timePartitionInfoForWrite = 1/20 default
      double timePartitionInfoForWrite = ((double) timePartitionInfo / (double) writeProportionSum);
      // proportionForWrite = 8/10 default
      double proportionForWrite = ((double) (writeProportion) / (double) proportionSum);
      // writeProportionForMemtable = 8/10 * 19/20 = 0.76 default
      conf.setWriteProportionForMemtable(proportionForWrite * memtableProportionForWrite);
      // allocateMemoryForTimePartitionInfo = storageMemoryTotal * 8/10 * 1/20 default
      conf.setAllocateMemoryForTimePartitionInfo(
          (long) ((proportionForWrite * timePartitionInfoForWrite) * storageMemoryTotal));
    }
  }

  private void initSchemaMemoryAllocate(Properties properties) {
    long schemaMemoryTotal = conf.getAllocateMemoryForSchema();

    String schemaMemoryPortionInput = properties.getProperty("schema_memory_proportion");
    if (schemaMemoryPortionInput != null) {
      String[] proportions = schemaMemoryPortionInput.split(":");
      int loadedProportionSum = 0;
      for (String proportion : proportions) {
        loadedProportionSum += Integer.parseInt(proportion.trim());
      }

      if (loadedProportionSum != 0) {
        conf.setSchemaMemoryProportion(
            new int[] {
              Integer.parseInt(proportions[0].trim()),
              Integer.parseInt(proportions[1].trim()),
              Integer.parseInt(proportions[2].trim())
            });
      }

    } else {
      schemaMemoryPortionInput = properties.getProperty("schema_memory_allocate_proportion");
      if (schemaMemoryPortionInput != null) {
        String[] proportions = schemaMemoryPortionInput.split(":");
        int loadedProportionSum = 0;
        for (String proportion : proportions) {
          loadedProportionSum += Integer.parseInt(proportion.trim());
        }

        if (loadedProportionSum != 0) {
          conf.setSchemaMemoryProportion(
              new int[] {
                Integer.parseInt(proportions[0].trim()),
                Integer.parseInt(proportions[1].trim()) + Integer.parseInt(proportions[3].trim()),
                Integer.parseInt(proportions[2].trim())
              });
        }
      }
    }

    int proportionSum = 0;
    for (int proportion : conf.getSchemaMemoryProportion()) {
      proportionSum += proportion;
    }

    conf.setAllocateMemoryForSchemaRegion(
        schemaMemoryTotal * conf.getSchemaMemoryProportion()[0] / proportionSum);
    logger.info("allocateMemoryForSchemaRegion = {}", conf.getAllocateMemoryForSchemaRegion());

    conf.setAllocateMemoryForSchemaCache(
        schemaMemoryTotal * conf.getSchemaMemoryProportion()[1] / proportionSum);
    logger.info("allocateMemoryForSchemaCache = {}", conf.getAllocateMemoryForSchemaCache());

    conf.setAllocateMemoryForPartitionCache(
        schemaMemoryTotal * conf.getSchemaMemoryProportion()[2] / proportionSum);
    logger.info("allocateMemoryForPartitionCache = {}", conf.getAllocateMemoryForPartitionCache());
  }

  @SuppressWarnings("squid:S3518") // "proportionSum" can't be zero
  private void loadUDFProps(Properties properties) {
    String initialByteArrayLengthForMemoryControl =
        properties.getProperty("udf_initial_byte_array_length_for_memory_control");
    if (initialByteArrayLengthForMemoryControl != null) {
      conf.setUdfInitialByteArrayLengthForMemoryControl(
          Integer.parseInt(initialByteArrayLengthForMemoryControl));
    }

    conf.setUdfDir(properties.getProperty("udf_lib_dir", conf.getUdfDir()));

    String memoryBudgetInMb = properties.getProperty("udf_memory_budget_in_mb");
    if (memoryBudgetInMb != null) {
      conf.setUdfMemoryBudgetInMB(
          (float)
              Math.min(Float.parseFloat(memoryBudgetInMb), 0.2 * conf.getAllocateMemoryForRead()));
    }

    String readerTransformerCollectorMemoryProportion =
        properties.getProperty("udf_reader_transformer_collector_memory_proportion");
    if (readerTransformerCollectorMemoryProportion != null) {
      String[] proportions = readerTransformerCollectorMemoryProportion.split(":");
      int proportionSum = 0;
      for (String proportion : proportions) {
        proportionSum += Integer.parseInt(proportion.trim());
      }
      float maxMemoryAvailable = conf.getUdfMemoryBudgetInMB();
      try {
        conf.setUdfReaderMemoryBudgetInMB(
            maxMemoryAvailable * Integer.parseInt(proportions[0].trim()) / proportionSum);
        conf.setUdfTransformerMemoryBudgetInMB(
            maxMemoryAvailable * Integer.parseInt(proportions[1].trim()) / proportionSum);
        conf.setUdfCollectorMemoryBudgetInMB(
            maxMemoryAvailable * Integer.parseInt(proportions[2].trim()) / proportionSum);
      } catch (Exception e) {
        throw new RuntimeException(
            "Each subsection of configuration item udf_reader_transformer_collector_memory_proportion"
                + " should be an integer, which is "
                + readerTransformerCollectorMemoryProportion);
      }
    }
  }

  private void initThriftSSL(Properties properties) {
    conf.setEnableSSL(
        Boolean.parseBoolean(
            properties.getProperty("enable_thrift_ssl", Boolean.toString(conf.isEnableSSL()))));
    conf.setKeyStorePath(properties.getProperty("key_store_path", conf.getKeyStorePath()).trim());
    conf.setKeyStorePwd(properties.getProperty("key_store_pwd", conf.getKeyStorePath()).trim());
  }

  private void loadTriggerProps(Properties properties) {
    conf.setTriggerDir(properties.getProperty("trigger_lib_dir", conf.getTriggerDir()));
    conf.setRetryNumToFindStatefulTrigger(
        Integer.parseInt(
            properties.getProperty(
                "stateful_trigger_retry_num_when_not_found",
                Integer.toString(conf.getRetryNumToFindStatefulTrigger()))));

    int tlogBufferSize =
        Integer.parseInt(
            properties.getProperty("tlog_buffer_size", Integer.toString(conf.getTlogBufferSize())));
    if (tlogBufferSize > 0) {
      conf.setTlogBufferSize(tlogBufferSize);
    }

    conf.setTriggerForwardMaxQueueNumber(
        Integer.parseInt(
            properties.getProperty(
                "trigger_forward_max_queue_number",
                Integer.toString(conf.getTriggerForwardMaxQueueNumber()))));
    conf.setTriggerForwardMaxSizePerQueue(
        Integer.parseInt(
            properties.getProperty(
                "trigger_forward_max_size_per_queue",
                Integer.toString(conf.getTriggerForwardMaxSizePerQueue()))));
    conf.setTriggerForwardBatchSize(
        Integer.parseInt(
            properties.getProperty(
                "trigger_forward_batch_size",
                Integer.toString(conf.getTriggerForwardBatchSize()))));
    conf.setTriggerForwardHTTPPoolSize(
        Integer.parseInt(
            properties.getProperty(
                "trigger_forward_http_pool_size",
                Integer.toString(conf.getTriggerForwardHTTPPoolSize()))));
    conf.setTriggerForwardHTTPPOOLMaxPerRoute(
        Integer.parseInt(
            properties.getProperty(
                "trigger_forward_http_pool_max_per_route",
                Integer.toString(conf.getTriggerForwardHTTPPOOLMaxPerRoute()))));
    conf.setTriggerForwardMQTTPoolSize(
        Integer.parseInt(
            properties.getProperty(
                "trigger_forward_mqtt_pool_size",
                Integer.toString(conf.getTriggerForwardMQTTPoolSize()))));
  }

  private void loadPipeProps(Properties properties) {
    conf.setPipeLibDir(properties.getProperty("pipe_lib_dir", conf.getPipeLibDir()));

    conf.setPipeReceiverFileDirs(
        Arrays.stream(
                properties
                    .getProperty(
                        "pipe_receiver_file_dirs", String.join(",", conf.getPipeReceiverFileDirs()))
                    .trim()
                    .split(","))
            .filter(dir -> !dir.isEmpty())
            .toArray(String[]::new));
  }

  private void loadCQProps(Properties properties) {
    conf.setContinuousQueryThreadNum(
        Integer.parseInt(
            properties.getProperty(
                "continuous_query_thread_num",
                Integer.toString(conf.getContinuousQueryThreadNum()))));
    if (conf.getContinuousQueryThreadNum() <= 0) {
      conf.setContinuousQueryThreadNum(Runtime.getRuntime().availableProcessors() / 2);
    }

    conf.setContinuousQueryMinimumEveryInterval(
        DateTimeUtils.convertDurationStrToLong(
            properties.getProperty("continuous_query_minimum_every_interval", "1s"),
            CommonDescriptor.getInstance().getConfig().getTimestampPrecision(),
            false));
  }

  public void loadClusterProps(Properties properties) throws IOException {
    String configNodeUrls = properties.getProperty(IoTDBConstant.DN_SEED_CONFIG_NODE);
    if (configNodeUrls == null) {
      configNodeUrls = properties.getProperty(IoTDBConstant.DN_TARGET_CONFIG_NODE_LIST);
      logger.warn(
          "The parameter dn_target_config_node_list has been abandoned, "
              + "only the first ConfigNode address will be used to join in the cluster. "
              + "Please use dn_seed_config_node instead.");
    }
    if (configNodeUrls != null) {
      try {
        configNodeUrls = configNodeUrls.trim();
        conf.setSeedConfigNode(NodeUrlUtils.parseTEndPointUrls(configNodeUrls).get(0));
      } catch (BadNodeUrlException e) {
        logger.error("ConfigNodes are set in wrong format, please set them like 127.0.0.1:10710");
      }
    } else {
      throw new IOException(
          "The parameter dn_seed_config_node is not set, this DataNode will not join in any cluster.");
    }

    conf.setInternalAddress(
        properties
            .getProperty(IoTDBConstant.DN_INTERNAL_ADDRESS, conf.getInternalAddress())
            .trim());

    conf.setInternalPort(
        Integer.parseInt(
            properties
                .getProperty(
                    IoTDBConstant.DN_INTERNAL_PORT, Integer.toString(conf.getInternalPort()))
                .trim()));

    conf.setDataRegionConsensusPort(
        Integer.parseInt(
            properties
                .getProperty(
                    "dn_data_region_consensus_port",
                    Integer.toString(conf.getDataRegionConsensusPort()))
                .trim()));

    conf.setSchemaRegionConsensusPort(
        Integer.parseInt(
            properties
                .getProperty(
                    "dn_schema_region_consensus_port",
                    Integer.toString(conf.getSchemaRegionConsensusPort()))
                .trim()));
    conf.setJoinClusterRetryIntervalMs(
        Long.parseLong(
            properties
                .getProperty(
                    "dn_join_cluster_retry_interval_ms",
                    Long.toString(conf.getJoinClusterRetryIntervalMs()))
                .trim()));
  }

  public void loadShuffleProps(Properties properties) {
    conf.setMppDataExchangePort(
        Integer.parseInt(
            properties.getProperty(
                "dn_mpp_data_exchange_port", Integer.toString(conf.getMppDataExchangePort()))));
    conf.setMppDataExchangeCorePoolSize(
        Integer.parseInt(
            properties.getProperty(
                "mpp_data_exchange_core_pool_size",
                Integer.toString(conf.getMppDataExchangeCorePoolSize()))));
    conf.setMppDataExchangeMaxPoolSize(
        Integer.parseInt(
            properties.getProperty(
                "mpp_data_exchange_max_pool_size",
                Integer.toString(conf.getMppDataExchangeMaxPoolSize()))));
    conf.setMppDataExchangeKeepAliveTimeInMs(
        Integer.parseInt(
            properties.getProperty(
                "mpp_data_exchange_keep_alive_time_in_ms",
                Integer.toString(conf.getMppDataExchangeKeepAliveTimeInMs()))));

    conf.setPartitionCacheSize(
        Integer.parseInt(
            properties.getProperty(
                "partition_cache_size", Integer.toString(conf.getPartitionCacheSize()))));

    conf.setDriverTaskExecutionTimeSliceInMs(
        Integer.parseInt(
            properties.getProperty(
                "driver_task_execution_time_slice_in_ms",
                Integer.toString(conf.getDriverTaskExecutionTimeSliceInMs()))));
  }

  /** Get default encode algorithm by data type */
  public TSEncoding getDefaultEncodingByType(TSDataType dataType) {
    switch (dataType) {
      case BOOLEAN:
        return conf.getDefaultBooleanEncoding();
      case INT32:
        return conf.getDefaultInt32Encoding();
      case INT64:
        return conf.getDefaultInt64Encoding();
      case FLOAT:
        return conf.getDefaultFloatEncoding();
      case DOUBLE:
        return conf.getDefaultDoubleEncoding();
      default:
        return conf.getDefaultTextEncoding();
    }
  }

  // These configurations are received from config node when registering
  public void loadGlobalConfig(TGlobalConfig globalConfig) {
    conf.setSeriesPartitionExecutorClass(globalConfig.getSeriesPartitionExecutorClass());
    conf.setSeriesPartitionSlotNum(globalConfig.getSeriesPartitionSlotNum());
    conf.setReadConsistencyLevel(globalConfig.getReadConsistencyLevel());
  }

  public void loadRatisConfig(TRatisConfig ratisConfig) {
    conf.setDataRatisConsensusLogAppenderBufferSizeMax(ratisConfig.getDataAppenderBufferSize());
    conf.setSchemaRatisConsensusLogAppenderBufferSizeMax(ratisConfig.getSchemaAppenderBufferSize());

    conf.setDataRatisConsensusSnapshotTriggerThreshold(
        ratisConfig.getDataSnapshotTriggerThreshold());
    conf.setSchemaRatisConsensusSnapshotTriggerThreshold(
        ratisConfig.getSchemaSnapshotTriggerThreshold());

    conf.setDataRatisConsensusLogUnsafeFlushEnable(ratisConfig.isDataLogUnsafeFlushEnable());
    conf.setSchemaRatisConsensusLogUnsafeFlushEnable(ratisConfig.isSchemaLogUnsafeFlushEnable());

    conf.setDataRatisConsensusLogForceSyncNum(ratisConfig.getDataRegionLogForceSyncNum());
    conf.setSchemaRatisConsensusLogForceSyncNum(ratisConfig.getSchemaRegionLogForceSyncNum());

    conf.setDataRatisConsensusLogSegmentSizeMax(ratisConfig.getDataLogSegmentSizeMax());
    conf.setSchemaRatisConsensusLogSegmentSizeMax(ratisConfig.getSchemaLogSegmentSizeMax());

    conf.setDataRatisConsensusGrpcFlowControlWindow(ratisConfig.getDataGrpcFlowControlWindow());
    conf.setSchemaRatisConsensusGrpcFlowControlWindow(ratisConfig.getSchemaGrpcFlowControlWindow());

    conf.setDataRatisConsensusGrpcLeaderOutstandingAppendsMax(
        ratisConfig.getDataRegionGrpcLeaderOutstandingAppendsMax());
    conf.setSchemaRatisConsensusGrpcLeaderOutstandingAppendsMax(
        ratisConfig.getSchemaRegionGrpcLeaderOutstandingAppendsMax());

    conf.setDataRatisConsensusLeaderElectionTimeoutMinMs(
        ratisConfig.getDataLeaderElectionTimeoutMin());
    conf.setSchemaRatisConsensusLeaderElectionTimeoutMinMs(
        ratisConfig.getSchemaLeaderElectionTimeoutMin());

    conf.setDataRatisConsensusLeaderElectionTimeoutMaxMs(
        ratisConfig.getDataLeaderElectionTimeoutMax());
    conf.setSchemaRatisConsensusLeaderElectionTimeoutMaxMs(
        ratisConfig.getSchemaLeaderElectionTimeoutMax());

    conf.setDataRatisConsensusRequestTimeoutMs(ratisConfig.getDataRequestTimeout());
    conf.setSchemaRatisConsensusRequestTimeoutMs(ratisConfig.getSchemaRequestTimeout());

    conf.setDataRatisConsensusMaxRetryAttempts(ratisConfig.getDataMaxRetryAttempts());
    conf.setDataRatisConsensusInitialSleepTimeMs(ratisConfig.getDataInitialSleepTime());
    conf.setDataRatisConsensusMaxSleepTimeMs(ratisConfig.getDataMaxSleepTime());

    conf.setSchemaRatisConsensusMaxRetryAttempts(ratisConfig.getSchemaMaxRetryAttempts());
    conf.setSchemaRatisConsensusInitialSleepTimeMs(ratisConfig.getSchemaInitialSleepTime());
    conf.setSchemaRatisConsensusMaxSleepTimeMs(ratisConfig.getSchemaMaxSleepTime());

    conf.setDataRatisConsensusPreserveWhenPurge(ratisConfig.getDataPreserveWhenPurge());
    conf.setSchemaRatisConsensusPreserveWhenPurge(ratisConfig.getSchemaPreserveWhenPurge());

    conf.setRatisFirstElectionTimeoutMinMs(ratisConfig.getFirstElectionTimeoutMin());
    conf.setRatisFirstElectionTimeoutMaxMs(ratisConfig.getFirstElectionTimeoutMax());

    conf.setSchemaRatisLogMax(ratisConfig.getSchemaRegionRatisLogMax());
    conf.setDataRatisLogMax(ratisConfig.getDataRegionRatisLogMax());

    conf.setSchemaRatisPeriodicSnapshotInterval(
        ratisConfig.getSchemaRegionPeriodicSnapshotInterval());
    conf.setDataRatisPeriodicSnapshotInterval(ratisConfig.getDataRegionPeriodicSnapshotInterval());
  }

  public void loadCQConfig(TCQConfig cqConfig) {
    conf.setCqMinEveryIntervalInMs(cqConfig.getCqMinEveryIntervalInMs());
  }

  public void reclaimConsensusMemory() {
    conf.setAllocateMemoryForStorageEngine(
        conf.getAllocateMemoryForStorageEngine() + conf.getAllocateMemoryForConsensus());
    SystemInfo.getInstance().allocateWriteMemory();
  }

  private static class IoTDBDescriptorHolder {

    private static final IoTDBDescriptor INSTANCE = new IoTDBDescriptor();

    private IoTDBDescriptorHolder() {}
  }
}<|MERGE_RESOLUTION|>--- conflicted
+++ resolved
@@ -89,10 +89,6 @@
     for (IPropertiesLoader loader : propertiesLoaderServiceLoader) {
       logger.info("Will reload properties from {} ", loader.getClass().getName());
       Properties properties = loader.loadProperties();
-<<<<<<< HEAD
-      loadProperties(properties);
-      conf.getCustomizedProperties().putAll(loader.getCustomizedProperties());
-=======
       try {
         loadProperties(properties);
       } catch (Exception e) {
@@ -102,8 +98,7 @@
             e);
         System.exit(-1);
       }
-      conf.setCustomizedProperties(loader.getCustomizedProperties());
->>>>>>> 27637120
+      conf.getCustomizedProperties().putAll(loader.getCustomizedProperties());
       TSFileDescriptor.getInstance().overwriteConfigByCustomSettings(properties);
       TSFileDescriptor.getInstance()
           .getConfig()
