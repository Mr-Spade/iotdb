--- conflicted
+++ resolved
@@ -29,11 +29,8 @@
 import org.apache.iotdb.commons.client.sync.SyncDataNodeInternalServiceClient;
 import org.apache.iotdb.commons.consensus.ConsensusGroupId;
 import org.apache.iotdb.commons.service.metric.PerformanceOverviewMetrics;
-<<<<<<< HEAD
 import org.apache.iotdb.commons.utils.ThriftUtils;
-=======
 import org.apache.iotdb.consensus.exception.RatisReadUnavailableException;
->>>>>>> 89b98042
 import org.apache.iotdb.db.conf.IoTDBDescriptor;
 import org.apache.iotdb.db.exception.mpp.FragmentInstanceDispatchException;
 import org.apache.iotdb.db.queryengine.common.MPPQueryContext;
@@ -437,29 +434,17 @@
 
         TSStatus status = writeResult.getStatus();
         if (!writeResult.isAccepted()) {
-<<<<<<< HEAD
-          if (status == null
-              || status.getCode() != TSStatusCode.REDIRECTION_RECOMMEND.getStatusCode()) {
-            logger.warn(
-                "write locally failed. TSStatus: {}, message: {}",
-                status,
-                writeResult.getMessage());
-          } else {
-            // status code == REDIRECTION_RECOMMEND
+          // DO NOT LOG READ_ONLY ERROR
+          if (status.getCode() == TSStatusCode.REDIRECTION_RECOMMEND.getStatusCode()) {
             instance.getExecutorType().updatePreferredLocation(status.getRedirectNode());
-          }
-
-          if (status == null) {
-=======
-          // DO NOT LOG READ_ONLY ERROR
-          if (writeResult.getStatus().getCode() != TSStatusCode.SYSTEM_READ_ONLY.getStatusCode()) {
+          } else if (writeResult.getStatus().getCode()
+              != TSStatusCode.SYSTEM_READ_ONLY.getStatusCode()) {
             logger.warn(
                 "write locally failed. TSStatus: {}, message: {}",
                 writeResult.getStatus(),
                 writeResult.getMessage());
           }
           if (writeResult.getStatus() == null) {
->>>>>>> 89b98042
             throw new FragmentInstanceDispatchException(
                 RpcUtils.getStatus(TSStatusCode.EXECUTE_STATEMENT_ERROR, writeResult.getMessage()));
           } else {
