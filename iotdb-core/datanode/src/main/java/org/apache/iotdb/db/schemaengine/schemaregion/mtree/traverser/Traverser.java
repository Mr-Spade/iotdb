--- conflicted
+++ resolved
@@ -73,9 +73,6 @@
 
   // default false means fullPath pattern match
   protected boolean isPrefixMatch = false;
-  private IDeviceMNode<N> skipTemplateDevice;
-
-  private IMNodeIterator<N> currentChildrenIterator;
   private IDeviceMNode<N> skipTemplateDevice;
 
   protected Traverser() {}
@@ -188,24 +185,7 @@
   @Override
   protected Iterator<N> getChildrenIterator(N parent, Iterator<String> childrenName)
       throws Exception {
-<<<<<<< HEAD
-    currentChildrenIterator =
-        new IMNodeIterator<N>() {
-          private N next = null;
-          private boolean skipTemplateChildren = false;
-
-          @Override
-          public boolean hasNext() {
-            if (next == null) {
-              while (next == null && childrenName.hasNext()) {
-                try {
-                  next = getChild(parent, childrenName.next(), skipTemplateChildren);
-                } catch (Throwable e) {
-                  logger.warn(e.getMessage(), e);
-                  throw new RuntimeException(e);
-                }
-              }
-=======
+
     return new IMNodeIterator<N>() {
       private N next = null;
       private boolean skipTemplateChildren = false;
@@ -219,37 +199,22 @@
             } catch (Throwable e) {
               logger.warn(e.getMessage(), e);
               throw new RuntimeException(e);
->>>>>>> 5ad07424
-            }
-            return next != null;
-          }
-
-          @Override
-          public N next() {
-            if (!hasNext()) {
-              throw new NoSuchElementException();
-            }
-            N result = next;
-            next = null;
-            return result;
-          }
-
-<<<<<<< HEAD
-          @Override
-          public void skipTemplateChildren() {
-            skipTemplateChildren = true;
-          }
-
-          @Override
-          public void close() {
-            if (next != null) {
-              releaseNode(next);
-              next = null;
             }
           }
-        };
-    return currentChildrenIterator;
-=======
+        }
+        return next != null;
+      }
+
+      @Override
+      public N next() {
+        if (!hasNext()) {
+          throw new NoSuchElementException();
+        }
+        N result = next;
+        next = null;
+        return result;
+      }
+
       @Override
       public void skipTemplateChildren() {
         skipTemplateChildren = true;
@@ -263,7 +228,6 @@
         }
       }
     };
->>>>>>> 5ad07424
   }
 
   @Override
@@ -364,14 +328,9 @@
 
   protected void skipTemplateChildren(IDeviceMNode<N> deviceMNode) {
     skipTemplateDevice = deviceMNode;
-<<<<<<< HEAD
-    if (currentChildrenIterator != null) {
-      currentChildrenIterator.skipTemplateChildren();
-=======
     Iterator<N> iterator = getCurrentChildrenIterator();
     if (iterator instanceof IMNodeIterator) {
       ((IMNodeIterator<N>) iterator).skipTemplateChildren();
->>>>>>> 5ad07424
     }
   }
 }