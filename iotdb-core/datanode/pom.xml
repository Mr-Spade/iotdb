--- conflicted
+++ resolved
@@ -363,6 +363,11 @@
             <artifactId>awaitility</artifactId>
             <scope>test</scope>
         </dependency>
+        <dependency>
+            <groupId>net.ricecode</groupId>
+            <artifactId>string-similarity</artifactId>
+            <version>1.0.0</version>
+        </dependency>
     </dependencies>
     <build>
         <plugins>
@@ -535,204 +540,6 @@
             </plugin>
         </plugins>
     </build>
-<<<<<<< HEAD
-    <dependencies>
-        <dependency>
-            <groupId>org.apache.iotdb</groupId>
-            <artifactId>service-rpc</artifactId>
-            <version>${project.version}</version>
-        </dependency>
-        <dependency>
-            <groupId>org.apache.iotdb</groupId>
-            <artifactId>iotdb-consensus</artifactId>
-            <version>${project.version}</version>
-        </dependency>
-        <dependency>
-            <groupId>org.apache.iotdb</groupId>
-            <artifactId>tsfile</artifactId>
-            <version>${project.version}</version>
-            <exclusions>
-                <exclusion>
-                    <groupId>javax.servlet</groupId>
-                    <artifactId>servlet-api</artifactId>
-                </exclusion>
-            </exclusions>
-        </dependency>
-        <dependency>
-            <groupId>org.apache.iotdb</groupId>
-            <artifactId>iotdb-jdbc</artifactId>
-            <version>${project.version}</version>
-            <scope>test</scope>
-        </dependency>
-        <dependency>
-            <groupId>org.apache.iotdb</groupId>
-            <artifactId>external-api</artifactId>
-            <version>${project.version}</version>
-        </dependency>
-        <dependency>
-            <groupId>org.apache.commons</groupId>
-            <artifactId>commons-collections4</artifactId>
-        </dependency>
-        <dependency>
-            <groupId>org.apache.commons</groupId>
-            <artifactId>commons-lang3</artifactId>
-        </dependency>
-        <dependency>
-            <groupId>io.airlift</groupId>
-            <artifactId>units</artifactId>
-        </dependency>
-        <dependency>
-            <groupId>io.airlift</groupId>
-            <artifactId>stats</artifactId>
-        </dependency>
-        <dependency>
-            <groupId>io.airlift</groupId>
-            <artifactId>airline</artifactId>
-            <exclusions>
-                <exclusion>
-                    <groupId>com.google.code.findbugs</groupId>
-                    <artifactId>jsr305</artifactId>
-                </exclusion>
-            </exclusions>
-        </dependency>
-        <dependency>
-            <groupId>io.airlift</groupId>
-            <artifactId>concurrent</artifactId>
-        </dependency>
-        <dependency>
-            <groupId>org.eclipse.jetty</groupId>
-            <artifactId>jetty-server</artifactId>
-        </dependency>
-        <dependency>
-            <groupId>org.eclipse.jetty</groupId>
-            <artifactId>jetty-webapp</artifactId>
-        </dependency>
-        <dependency>
-            <groupId>org.apache.iotdb</groupId>
-            <artifactId>openapi</artifactId>
-            <version>${project.version}</version>
-        </dependency>
-        <dependency>
-            <groupId>org.eclipse.milo</groupId>
-            <artifactId>sdk-server</artifactId>
-            <version>${milo.version}</version>
-        </dependency>
-        <dependency>
-            <groupId>commons-cli</groupId>
-            <artifactId>commons-cli</artifactId>
-        </dependency>
-        <dependency>
-            <groupId>de.fraunhofer.iosb.io.moquette</groupId>
-            <artifactId>moquette-broker</artifactId>
-            <version>0.14.3</version>
-            <exclusions>
-                <exclusion>
-                    <groupId>log4j</groupId>
-                    <artifactId>log4j</artifactId>
-                </exclusion>
-                <exclusion>
-                    <groupId>org.slf4j</groupId>
-                    <artifactId>slf4j-log4j12</artifactId>
-                </exclusion>
-                <exclusion>
-                    <groupId>com.zaxxer</groupId>
-                    <artifactId>HikariCP</artifactId>
-                </exclusion>
-                <exclusion>
-                    <groupId>io.dropwizard.metrics</groupId>
-                    <artifactId>metrics-jvm</artifactId>
-                </exclusion>
-                <exclusion>
-                    <groupId>com.bugsnag</groupId>
-                    <artifactId>bugsnag</artifactId>
-                </exclusion>
-                <exclusion>
-                    <groupId>com.h2database</groupId>
-                    <artifactId>h2-mvstore</artifactId>
-                </exclusion>
-            </exclusions>
-        </dependency>
-        <!-- for mocked test-->
-        <dependency>
-            <groupId>org.powermock</groupId>
-            <artifactId>powermock-core</artifactId>
-            <scope>test</scope>
-        </dependency>
-        <dependency>
-            <groupId>org.powermock</groupId>
-            <artifactId>powermock-module-junit4</artifactId>
-            <scope>test</scope>
-        </dependency>
-        <dependency>
-            <groupId>org.powermock</groupId>
-            <artifactId>powermock-api-mockito2</artifactId>
-            <scope>test</scope>
-        </dependency>
-        <dependency>
-            <groupId>org.awaitility</groupId>
-            <artifactId>awaitility</artifactId>
-            <scope>test</scope>
-        </dependency>
-        <dependency>
-            <groupId>org.apache.tomcat.embed</groupId>
-            <artifactId>tomcat-embed-core</artifactId>
-            <version>${tomcat-embed-core.version}</version>
-            <scope>test</scope>
-        </dependency>
-        <dependency>
-            <groupId>com.google.code.gson</groupId>
-            <artifactId>gson</artifactId>
-        </dependency>
-        <dependency>
-            <groupId>io.netty</groupId>
-            <artifactId>netty-buffer</artifactId>
-        </dependency>
-        <!-- for mqtt sink in trigger-->
-        <dependency>
-            <groupId>org.fusesource.mqtt-client</groupId>
-            <artifactId>mqtt-client</artifactId>
-        </dependency>
-        <!-- used for communicate with alter manager-->
-        <dependency>
-            <groupId>org.apache.httpcomponents</groupId>
-            <artifactId>httpclient</artifactId>
-            <scope>compile</scope>
-        </dependency>
-        <dependency>
-            <groupId>com.github.ben-manes.caffeine</groupId>
-            <artifactId>caffeine</artifactId>
-        </dependency>
-        <dependency>
-            <groupId>junit</groupId>
-            <artifactId>junit</artifactId>
-            <scope>test</scope>
-        </dependency>
-        <dependency>
-            <groupId>com.google.guava</groupId>
-            <artifactId>guava</artifactId>
-        </dependency>
-        <dependency>
-            <groupId>org.apache.iotdb</groupId>
-            <artifactId>node-commons</artifactId>
-            <version>${project.version}</version>
-        </dependency>
-        <dependency>
-            <groupId>com.lmax</groupId>
-            <artifactId>disruptor</artifactId>
-        </dependency>
-        <dependency>
-            <groupId>org.java-websocket</groupId>
-            <artifactId>Java-WebSocket</artifactId>
-            <version>${websocket.version}</version>
-        </dependency>
-        <dependency>
-            <groupId>net.ricecode</groupId>
-            <artifactId>string-similarity</artifactId>
-            <version>1.0.0</version>
-        </dependency>
-    </dependencies>
-=======
->>>>>>> 5732861f
     <profiles>
         <profile>
             <id>skipIoTDBTests</id>
