/*
 * Licensed to the Apache Software Foundation (ASF) under one
 * or more contributor license agreements.  See the NOTICE file
 * distributed with this work for additional information
 * regarding copyright ownership.  The ASF licenses this file
 * to you under the Apache License, Version 2.0 (the
 * "License"); you may not use this file except in compliance
 * with the License.  You may obtain a copy of the License at
 *
 *     http://www.apache.org/licenses/LICENSE-2.0
 *
 * Unless required by applicable law or agreed to in writing,
 * software distributed under the License is distributed on an
 * "AS IS" BASIS, WITHOUT WARRANTIES OR CONDITIONS OF ANY
 * KIND, either express or implied.  See the License for the
 * specific language governing permissions and limitations
 * under the License.
 */
package org.apache.iotdb.db.metadata;

import static org.junit.Assert.assertEquals;
import static org.junit.Assert.assertFalse;
import static org.junit.Assert.assertTrue;
import static org.junit.Assert.fail;

import java.util.ArrayList;
import java.util.Collections;
import java.util.List;
import java.util.Set;
import java.util.TreeSet;
import org.apache.iotdb.db.conf.IoTDBDescriptor;
import org.apache.iotdb.db.exception.metadata.MetadataException;
import org.apache.iotdb.db.exception.query.PathException;
import org.apache.iotdb.db.utils.EnvironmentUtils;
import org.apache.iotdb.tsfile.common.conf.TSFileDescriptor;
import org.apache.iotdb.tsfile.file.metadata.enums.CompressionType;
import org.apache.iotdb.tsfile.file.metadata.enums.TSDataType;
import org.apache.iotdb.tsfile.file.metadata.enums.TSEncoding;
import org.junit.After;
import org.junit.Assert;
import org.junit.Before;
import org.junit.Test;

public class MManagerBasicTest {

  private CompressionType compressionType;

  @Before
  public void setUp() throws Exception {
    compressionType = TSFileDescriptor.getInstance().getConfig().getCompressor();
    EnvironmentUtils.envSetUp();
  }

  @After
  public void tearDown() throws Exception {
    EnvironmentUtils.cleanEnv();
  }

  @Test
  public void testAddPathAndExist() {

    MManager manager = MManager.getInstance();
    assertTrue(manager.isPathExist("root"));

    assertFalse(manager.isPathExist("root.laptop"));

    try {
<<<<<<< HEAD
      manager.setStorageGroup("root.laptop");
=======
      manager.setStorageGroup("root.laptop.d1");
      manager.setStorageGroup("root.1");
>>>>>>> 13b22365
    } catch (MetadataException e) {
      e.printStackTrace();
      fail(e.getMessage());
    }

    try {
      manager.setStorageGroup("root.laptop");
    } catch (MetadataException e) {
      Assert.assertEquals("root.laptop has already been set to storage group",
          e.getMessage());
    }

    try {
      manager.createTimeseries("root.laptop.d1.s0", TSDataType.valueOf("INT32"),
          TSEncoding.valueOf("RLE"), compressionType, Collections.emptyMap());
    } catch (MetadataException e) {
      e.printStackTrace();
      fail(e.getMessage());
    }
    assertTrue(manager.isPathExist("root.laptop"));
    assertTrue(manager.isPathExist("root.laptop.d1"));
    assertTrue(manager.isPathExist("root.laptop.d1.s0"));
    assertFalse(manager.isPathExist("root.laptop.d1.s1"));
    try {
      manager.createTimeseries("root.laptop.d1.s1", TSDataType.valueOf("INT32"),
          TSEncoding.valueOf("RLE"), compressionType, Collections.emptyMap());
      manager.createTimeseries("root.laptop.d1.1_2", TSDataType.INT32, TSEncoding.RLE,
          TSFileDescriptor.getInstance().getConfig().getCompressor(), Collections.EMPTY_MAP);
      manager.createTimeseries("root.laptop.d1.\"1.2.3\"", TSDataType.INT32, TSEncoding.RLE,
          TSFileDescriptor.getInstance().getConfig().getCompressor(), Collections.EMPTY_MAP);
      manager.createTimeseries("root.1.2.3", TSDataType.INT32, TSEncoding.RLE,
          TSFileDescriptor.getInstance().getConfig().getCompressor(), Collections.EMPTY_MAP);
    } catch (MetadataException e1) {
      e1.printStackTrace();
      fail(e1.getMessage());
    }
    assertTrue(manager.isPathExist("root.laptop.d1.s1"));
    assertTrue(manager.isPathExist("root.laptop.d1.1_2"));
    assertTrue(manager.isPathExist("root.laptop.d1.\"1.2.3\""));
    assertTrue(manager.isPathExist("root.1.2.3"));
    assertTrue(manager.isPathExist("root.1"));
    assertTrue(manager.isPathExist("root.1.2"));

    try {
      manager.deleteTimeseries("root.laptop.d1.s1");
    } catch (MetadataException e) {
      e.printStackTrace();
      fail(e.getMessage());
    }
<<<<<<< HEAD
    // just delete s0, and don't delete root.laptop??
    // delete storage group or not
=======
>>>>>>> 13b22365
    assertFalse(manager.isPathExist("root.laptop.d1.s1"));

    try {
      manager.deleteTimeseries("root.laptop.d1.s0");
    } catch (MetadataException e) {
      e.printStackTrace();
      fail(e.getMessage());
    }
    assertFalse(manager.isPathExist("root.laptop.d1.s0"));
    assertFalse(manager.isPathExist("root.laptop.d1"));
    assertTrue(manager.isPathExist("root.laptop"));
    assertTrue(manager.isPathExist("root"));

    try {
      manager.createTimeseries("root.laptop.d1.s1", TSDataType.valueOf("INT32"),
          TSEncoding.valueOf("RLE"), compressionType, Collections.emptyMap());
    } catch (MetadataException e1) {
      e1.printStackTrace();
      fail(e1.getMessage());
    }

    try {
      manager.createTimeseries("root.laptop.d1.s0", TSDataType.valueOf("INT32"),
          TSEncoding.valueOf("RLE"), compressionType, Collections.emptyMap());
    } catch (MetadataException e1) {
      e1.printStackTrace();
      fail(e1.getMessage());
    }

    assertFalse(manager.isPathExist("root.laptop1.d2"));
    assertFalse(manager.checkStorageGroupByPath("root.laptop1.d2"));

    try {
      manager.deleteTimeseries("root.laptop.d1.s0");
    } catch (MetadataException e) {
      e.printStackTrace();
      fail(e.getMessage());
    }
    try {
      manager.deleteTimeseries("root.laptop.d1.s1");
    } catch (MetadataException e) {
      e.printStackTrace();
      fail(e.getMessage());
    }

    try {
      manager.setStorageGroup("root.laptop1");
    } catch (MetadataException e) {
      Assert.assertEquals(
          String.format("The seriesPath of %s already exist, it can't be set to the storage group",
              "root.laptop1"),
          e.getMessage());
    }

    try {
      manager.deleteTimeseries("root.laptop.d1.1_2");
      manager.deleteTimeseries("root.laptop.d1.\"1.2.3\"");
      manager.deleteTimeseries("root.1.2.3");
    } catch (MetadataException e) {
      e.printStackTrace();
      fail(e.getMessage());
    }
    assertFalse(manager.isPathExist("root.laptop.d1.1_2"));
    assertFalse(manager.isPathExist("root.laptop.d1.\"1.2.3\""));
    assertFalse(manager.isPathExist("root.1.2.3"));
    assertFalse(manager.isPathExist("root.1.2"));
    assertTrue(manager.isPathExist("root.1"));

    try {
      manager.deleteStorageGroups(Collections.singletonList("root.1"));
    } catch (MetadataException e) {
      e.printStackTrace();
      fail(e.getMessage());
    }
    assertFalse(manager.isPathExist("root.1"));
  }

  @Test
  public void testSetStorageGroupAndExist() {

    MManager manager = MManager.getInstance();

    try {
      assertFalse(manager.isStorageGroup("root"));
      assertFalse(manager.isStorageGroup("root1.laptop.d2"));

      manager.setStorageGroup("root.laptop.d1");
      assertTrue(manager.isStorageGroup("root.laptop.d1"));
      assertFalse(manager.isStorageGroup("root.laptop.d2"));
      assertFalse(manager.isStorageGroup("root.laptop"));
      assertFalse(manager.isStorageGroup("root.laptop.d1.s1"));

      manager.setStorageGroup("root.laptop.d2");
      assertTrue(manager.isStorageGroup("root.laptop.d1"));
      assertTrue(manager.isStorageGroup("root.laptop.d2"));
      assertFalse(manager.isStorageGroup("root.laptop.d3"));
      assertFalse(manager.isStorageGroup("root.laptop"));
    } catch (MetadataException e) {
      e.printStackTrace();
      fail(e.getMessage());
    }
  }

  @Test
  public void testGetAllFileNamesByPath() {

    MManager manager = MManager.getInstance();
    try {
      manager.setStorageGroup("root.laptop");
      manager.createTimeseries("root.laptop.d1.s1", TSDataType.INT32, TSEncoding.PLAIN,
          CompressionType.GZIP, null);
      manager.createTimeseries("root.laptop.d2.s1", TSDataType.INT32, TSEncoding.PLAIN,
          CompressionType.GZIP, null);

      List<String> list = new ArrayList<>();

      list.add("root.laptop");
      assertEquals(list, manager.getStorageGroupByPath("root.laptop.d1.s1"));
      assertEquals(list, manager.getStorageGroupByPath("root.laptop.d1"));

      assertEquals(list, manager.getStorageGroupByPath("root.laptop"));
      assertEquals(list, manager.getStorageGroupByPath("root"));
    } catch (MetadataException e) {
      e.printStackTrace();
      fail(e.getMessage());
    }
  }

  @Test
  public void testCheckStorageExistOfPath() {
    MManager manager = MManager.getInstance();

    try {
      assertTrue(manager.getAllTimeseriesName("root").isEmpty());
      assertTrue(manager.getStorageGroupByPath("root.vehicle").isEmpty());
      assertTrue(manager.getStorageGroupByPath("root.vehicle.device").isEmpty());
      assertTrue(manager.getStorageGroupByPath("root.vehicle.device.sensor").isEmpty());

      manager.setStorageGroup("root.vehicle");
      assertFalse(manager.getStorageGroupByPath("root.vehicle").isEmpty());
      assertFalse(manager.getStorageGroupByPath("root.vehicle.device").isEmpty());
      assertFalse(manager.getStorageGroupByPath("root.vehicle.device.sensor").isEmpty());
      assertTrue(manager.getStorageGroupByPath("root.vehicle1").isEmpty());
      assertTrue(manager.getStorageGroupByPath("root.vehicle1.device").isEmpty());

      manager.setStorageGroup("root.vehicle1.device");
      assertTrue(manager.getStorageGroupByPath("root.vehicle1.device1").isEmpty());
      assertTrue(manager.getStorageGroupByPath("root.vehicle1.device2").isEmpty());
      assertTrue(manager.getStorageGroupByPath("root.vehicle1.device3").isEmpty());
      assertFalse(manager.getStorageGroupByPath("root.vehicle1.device").isEmpty());
    } catch (MetadataException e) {
      e.printStackTrace();
      fail(e.getMessage());
    }
  }

  @Test
  public void testMaximalSeriesNumberAmongStorageGroup() throws MetadataException, PathException {
    MManager manager = MManager.getInstance();
    assertEquals(0, manager.getMaximalSeriesNumberAmongStorageGroups());
    manager.setStorageGroup("root.laptop");
    assertEquals(0, manager.getMaximalSeriesNumberAmongStorageGroups());
    manager.createTimeseries("root.laptop.d1.s1", TSDataType.INT32, TSEncoding.PLAIN,
        CompressionType.GZIP, null);
    manager.createTimeseries("root.laptop.d1.s2", TSDataType.INT32, TSEncoding.PLAIN,
        CompressionType.GZIP, null);
    assertEquals(2, manager.getMaximalSeriesNumberAmongStorageGroups());
    manager.setStorageGroup("root.vehicle");
    manager.createTimeseries("root.vehicle.d1.s1", TSDataType.INT32, TSEncoding.PLAIN,
        CompressionType.GZIP, null);
    assertEquals(2, manager.getMaximalSeriesNumberAmongStorageGroups());

    manager.deleteTimeseries("root.laptop.d1.s1");
    assertEquals(1, manager.getMaximalSeriesNumberAmongStorageGroups());
    manager.deleteTimeseries("root.laptop.d1.s2");
    assertEquals(1, manager.getMaximalSeriesNumberAmongStorageGroups());
  }

  @Test
  public void testGetStorageGroupNameByAutoLevel() {
    int level = IoTDBDescriptor.getInstance().getConfig().getDefaultStorageGroupLevel();
    boolean caughtException;

    try {
      assertEquals("root.laptop",
          MetaUtils.getStorageGroupNameByLevel("root.laptop.d1.s1", level));
    } catch (MetadataException e) {
      e.printStackTrace();
      fail(e.getMessage());
    }

    caughtException = false;
    try {
      MetaUtils.getStorageGroupNameByLevel("root1.laptop.d1.s1", level);
    } catch (MetadataException e) {
      caughtException = true;
      assertEquals("root1.laptop.d1.s1 is not a legal path", e.getMessage());
    }
    assertTrue(caughtException);

    caughtException = false;
    try {
      MetaUtils.getStorageGroupNameByLevel("root", level);
    } catch (MetadataException e) {
      caughtException = true;
      assertEquals("root is not a legal path", e.getMessage());
    }
    assertTrue(caughtException);
  }

  @Test
  public void testGetDevicesWithGivenPrefix() {
    MManager manager = MManager.getInstance();

    try {
      manager.setStorageGroup("root.laptop");
      manager.createTimeseries("root.laptop.d1.s1", TSDataType.INT32, TSEncoding.PLAIN,
          CompressionType.GZIP, null);
      manager.createTimeseries("root.laptop.d2.s1", TSDataType.INT32, TSEncoding.PLAIN,
          CompressionType.GZIP, null);
      Set<String> devices = new TreeSet<>();
      devices.add("root.laptop.d1");
      devices.add("root.laptop.d2");
      // usual condition
      assertEquals(devices, manager.getDevices("root.laptop"));
      manager.setStorageGroup("root.vehicle");
      manager.createTimeseries("root.vehicle.d1.s1", TSDataType.INT32, TSEncoding.PLAIN,
          CompressionType.GZIP, null);
      devices.add("root.vehicle.d1");
      // prefix with *
      assertEquals(devices, manager.getDevices("root.*"));
    } catch (MetadataException e) {
      e.printStackTrace();
      fail(e.getMessage());
    }
  }

  @Test
  public void testGetChildNodePathInNextLevel() {
    MManager manager = MManager.getInstance();
    String[] res = new String[]{
        "[root.laptop, root.vehicle]",
        "[root.laptop.b1, root.laptop.b2]",
        "[root.laptop.b1.d1, root.laptop.b1.d2]",
        "[root.laptop.b1, root.laptop.b2, root.vehicle.b1, root.vehicle.b2]",
        "[root.laptop.b1.d1, root.laptop.b1.d2, root.vehicle.b1.d0, root.vehicle.b1.d2, root.vehicle.b1.d3]",
        "[root.laptop.b1.d1, root.laptop.b1.d2]",
        "[root.vehicle.b1.d0, root.vehicle.b1.d2, root.vehicle.b1.d3, root.vehicle.b2.d0]",
        "[root.laptop.b1.d1.s0, root.laptop.b1.d1.s1, root.laptop.b1.d2.s0, root.laptop.b2.d1.s1, root.laptop.b2.d1.s3, root.laptop.b2.d2.s2]"
    };

    try {
      manager.setStorageGroup("root.laptop");
      manager.setStorageGroup("root.vehicle");

      manager.createTimeseries("root.laptop.b1.d1.s0", TSDataType.INT32, TSEncoding.PLAIN,
          CompressionType.GZIP, null);
      manager.createTimeseries("root.laptop.b1.d1.s1", TSDataType.INT32, TSEncoding.PLAIN,
          CompressionType.GZIP, null);
      manager.createTimeseries("root.laptop.b1.d2.s0", TSDataType.INT32, TSEncoding.PLAIN,
          CompressionType.GZIP, null);
      manager.createTimeseries("root.laptop.b2.d1.s1", TSDataType.INT32, TSEncoding.PLAIN,
          CompressionType.GZIP, null);
      manager.createTimeseries("root.laptop.b2.d1.s3", TSDataType.INT32, TSEncoding.PLAIN,
          CompressionType.GZIP, null);
      manager.createTimeseries("root.laptop.b2.d2.s2", TSDataType.INT32, TSEncoding.PLAIN,
          CompressionType.GZIP, null);
      manager.createTimeseries("root.vehicle.b1.d0.s0", TSDataType.INT32, TSEncoding.PLAIN,
          CompressionType.GZIP, null);
      manager.createTimeseries("root.vehicle.b1.d2.s2", TSDataType.INT32, TSEncoding.PLAIN,
          CompressionType.GZIP, null);
      manager.createTimeseries("root.vehicle.b1.d3.s3", TSDataType.INT32, TSEncoding.PLAIN,
          CompressionType.GZIP, null);
      manager.createTimeseries("root.vehicle.b2.d0.s1", TSDataType.INT32, TSEncoding.PLAIN,
          CompressionType.GZIP, null);

      assertEquals(res[0], manager.getChildNodePathInNextLevel("root").toString());
      assertEquals(res[1], manager.getChildNodePathInNextLevel("root.laptop").toString());
      assertEquals(res[2], manager.getChildNodePathInNextLevel("root.laptop.b1").toString());
      assertEquals(res[3], manager.getChildNodePathInNextLevel("root.*").toString());
      assertEquals(res[4], manager.getChildNodePathInNextLevel("root.*.b1").toString());
      assertEquals(res[5], manager.getChildNodePathInNextLevel("root.l*.b1").toString());
      assertEquals(res[6], manager.getChildNodePathInNextLevel("root.v*.*").toString());
      assertEquals(res[7], manager.getChildNodePathInNextLevel("root.l*.b*.*").toString());
    } catch (MetadataException e) {
      e.printStackTrace();
      fail(e.getMessage());
    }
  }
}<|MERGE_RESOLUTION|>--- conflicted
+++ resolved
@@ -65,12 +65,8 @@
     assertFalse(manager.isPathExist("root.laptop"));
 
     try {
-<<<<<<< HEAD
-      manager.setStorageGroup("root.laptop");
-=======
       manager.setStorageGroup("root.laptop.d1");
       manager.setStorageGroup("root.1");
->>>>>>> 13b22365
     } catch (MetadataException e) {
       e.printStackTrace();
       fail(e.getMessage());
@@ -120,11 +116,6 @@
       e.printStackTrace();
       fail(e.getMessage());
     }
-<<<<<<< HEAD
-    // just delete s0, and don't delete root.laptop??
-    // delete storage group or not
-=======
->>>>>>> 13b22365
     assertFalse(manager.isPathExist("root.laptop.d1.s1"));
 
     try {
