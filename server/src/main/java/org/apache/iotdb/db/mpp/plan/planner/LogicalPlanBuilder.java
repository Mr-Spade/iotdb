/*
 * Licensed to the Apache Software Foundation (ASF) under one
 * or more contributor license agreements.  See the NOTICE file
 * distributed with this work for additional information
 * regarding copyright ownership.  The ASF licenses this file
 * to you under the Apache License, Version 2.0 (the
 * "License"); you may not use this file except in compliance
 * with the License.  You may obtain a copy of the License at
 *
 *     http://www.apache.org/licenses/LICENSE-2.0
 *
 * Unless required by applicable law or agreed to in writing,
 * software distributed under the License is distributed on an
 * "AS IS" BASIS, WITHOUT WARRANTIES OR CONDITIONS OF ANY
 * KIND, either express or implied.  See the License for the
 * specific language governing permissions and limitations
 * under the License.
 */

package org.apache.iotdb.db.mpp.plan.planner;

import org.apache.iotdb.common.rpc.thrift.TSchemaNode;
import org.apache.iotdb.commons.exception.IllegalPathException;
import org.apache.iotdb.commons.path.AlignedPath;
import org.apache.iotdb.commons.path.MeasurementPath;
import org.apache.iotdb.commons.path.PartialPath;
import org.apache.iotdb.commons.path.PathPatternTree;
import org.apache.iotdb.db.metadata.template.Template;
import org.apache.iotdb.db.metadata.utils.MetaUtils;
import org.apache.iotdb.db.mpp.common.MPPQueryContext;
import org.apache.iotdb.db.mpp.common.header.ColumnHeaderConstant;
import org.apache.iotdb.db.mpp.plan.analyze.Analysis;
import org.apache.iotdb.db.mpp.plan.analyze.ExpressionAnalyzer;
import org.apache.iotdb.db.mpp.plan.analyze.TypeProvider;
import org.apache.iotdb.db.mpp.plan.expression.Expression;
import org.apache.iotdb.db.mpp.plan.expression.leaf.TimeSeriesOperand;
import org.apache.iotdb.db.mpp.plan.expression.multi.FunctionExpression;
import org.apache.iotdb.db.mpp.plan.planner.plan.node.PlanNode;
import org.apache.iotdb.db.mpp.plan.planner.plan.node.metedata.read.CountSchemaMergeNode;
import org.apache.iotdb.db.mpp.plan.planner.plan.node.metedata.read.DevicesCountNode;
import org.apache.iotdb.db.mpp.plan.planner.plan.node.metedata.read.DevicesSchemaScanNode;
import org.apache.iotdb.db.mpp.plan.planner.plan.node.metedata.read.LevelTimeSeriesCountNode;
import org.apache.iotdb.db.mpp.plan.planner.plan.node.metedata.read.NodeManagementMemoryMergeNode;
import org.apache.iotdb.db.mpp.plan.planner.plan.node.metedata.read.NodePathsConvertNode;
import org.apache.iotdb.db.mpp.plan.planner.plan.node.metedata.read.NodePathsCountNode;
import org.apache.iotdb.db.mpp.plan.planner.plan.node.metedata.read.NodePathsSchemaScanNode;
import org.apache.iotdb.db.mpp.plan.planner.plan.node.metedata.read.PathsUsingTemplateScanNode;
import org.apache.iotdb.db.mpp.plan.planner.plan.node.metedata.read.SchemaFetchMergeNode;
import org.apache.iotdb.db.mpp.plan.planner.plan.node.metedata.read.SchemaFetchScanNode;
import org.apache.iotdb.db.mpp.plan.planner.plan.node.metedata.read.SchemaQueryMergeNode;
import org.apache.iotdb.db.mpp.plan.planner.plan.node.metedata.read.SchemaQueryOrderByHeatNode;
import org.apache.iotdb.db.mpp.plan.planner.plan.node.metedata.read.TimeSeriesCountNode;
import org.apache.iotdb.db.mpp.plan.planner.plan.node.metedata.read.TimeSeriesSchemaScanNode;
import org.apache.iotdb.db.mpp.plan.planner.plan.node.process.AggregationNode;
import org.apache.iotdb.db.mpp.plan.planner.plan.node.process.DeviceViewIntoNode;
import org.apache.iotdb.db.mpp.plan.planner.plan.node.process.DeviceViewNode;
import org.apache.iotdb.db.mpp.plan.planner.plan.node.process.FillNode;
import org.apache.iotdb.db.mpp.plan.planner.plan.node.process.FilterNode;
import org.apache.iotdb.db.mpp.plan.planner.plan.node.process.GroupByLevelNode;
import org.apache.iotdb.db.mpp.plan.planner.plan.node.process.GroupByTagNode;
import org.apache.iotdb.db.mpp.plan.planner.plan.node.process.IntoNode;
import org.apache.iotdb.db.mpp.plan.planner.plan.node.process.LimitNode;
import org.apache.iotdb.db.mpp.plan.planner.plan.node.process.OffsetNode;
import org.apache.iotdb.db.mpp.plan.planner.plan.node.process.SlidingWindowAggregationNode;
import org.apache.iotdb.db.mpp.plan.planner.plan.node.process.TimeJoinNode;
import org.apache.iotdb.db.mpp.plan.planner.plan.node.process.TransformNode;
import org.apache.iotdb.db.mpp.plan.planner.plan.node.process.last.LastQueryNode;
import org.apache.iotdb.db.mpp.plan.planner.plan.node.source.AlignedLastQueryScanNode;
import org.apache.iotdb.db.mpp.plan.planner.plan.node.source.AlignedSeriesAggregationScanNode;
import org.apache.iotdb.db.mpp.plan.planner.plan.node.source.AlignedSeriesScanNode;
import org.apache.iotdb.db.mpp.plan.planner.plan.node.source.LastQueryScanNode;
import org.apache.iotdb.db.mpp.plan.planner.plan.node.source.SeriesAggregationScanNode;
import org.apache.iotdb.db.mpp.plan.planner.plan.node.source.SeriesAggregationSourceNode;
import org.apache.iotdb.db.mpp.plan.planner.plan.node.source.SeriesScanNode;
import org.apache.iotdb.db.mpp.plan.planner.plan.parameter.AggregationDescriptor;
import org.apache.iotdb.db.mpp.plan.planner.plan.parameter.AggregationStep;
import org.apache.iotdb.db.mpp.plan.planner.plan.parameter.CrossSeriesAggregationDescriptor;
import org.apache.iotdb.db.mpp.plan.planner.plan.parameter.DeviceViewIntoPathDescriptor;
import org.apache.iotdb.db.mpp.plan.planner.plan.parameter.FillDescriptor;
import org.apache.iotdb.db.mpp.plan.planner.plan.parameter.GroupByTimeParameter;
import org.apache.iotdb.db.mpp.plan.planner.plan.parameter.IntoPathDescriptor;
import org.apache.iotdb.db.mpp.plan.planner.plan.parameter.OrderByParameter;
import org.apache.iotdb.db.mpp.plan.statement.component.Ordering;
import org.apache.iotdb.db.mpp.plan.statement.component.SortItem;
import org.apache.iotdb.db.mpp.plan.statement.component.SortKey;
import org.apache.iotdb.db.query.aggregation.AggregationType;
import org.apache.iotdb.db.utils.SchemaUtils;
import org.apache.iotdb.tsfile.file.metadata.enums.TSDataType;
import org.apache.iotdb.tsfile.read.filter.basic.Filter;

import com.google.common.base.Function;
import org.apache.commons.lang.Validate;

import java.time.ZoneId;
import java.util.ArrayList;
import java.util.Arrays;
import java.util.Collection;
import java.util.Collections;
import java.util.HashMap;
import java.util.Iterator;
import java.util.LinkedHashMap;
import java.util.List;
import java.util.Map;
import java.util.Set;
import java.util.stream.Collectors;

import static com.google.common.base.Preconditions.checkArgument;
import static org.apache.iotdb.commons.conf.IoTDBConstant.MULTI_LEVEL_PATH_WILDCARD;
import static org.apache.iotdb.db.mpp.common.header.ColumnHeaderConstant.DEVICE;

public class LogicalPlanBuilder {

  private PlanNode root;

  private final MPPQueryContext context;

  private final Function<Expression, TSDataType> getPreAnalyzedType;

  public LogicalPlanBuilder(Analysis analysis, MPPQueryContext context) {
    this.getPreAnalyzedType = analysis::getType;
    this.context = context;
  }

  public PlanNode getRoot() {
    return root;
  }

  public LogicalPlanBuilder withNewRoot(PlanNode newRoot) {
    this.root = newRoot;
    return this;
  }

  private void updateTypeProvider(Collection<Expression> expressions) {
    if (expressions == null) {
      return;
    }
    expressions.forEach(
        expression -> {
          if (!expression.getExpressionString().equals(DEVICE)) {
            context
                .getTypeProvider()
                .setType(expression.toString(), getPreAnalyzedType.apply(expression));
          }
        });
  }

  private void updateTypeProviderWithConstantType(List<String> keys, TSDataType dataType) {
    if (keys == null) {
      return;
    }
    keys.forEach(k -> context.getTypeProvider().setType(k, dataType));
  }

  private void updateTypeProviderWithConstantType(String columnName, TSDataType dataType) {
    context.getTypeProvider().setType(columnName, dataType);
  }

  public LogicalPlanBuilder planRawDataSource(
      Set<Expression> sourceExpressions, Ordering scanOrder, Filter timeFilter) {
    List<PlanNode> sourceNodeList = new ArrayList<>();
    List<PartialPath> selectedPaths =
        sourceExpressions.stream()
            .map(expression -> ((TimeSeriesOperand) expression).getPath())
            .collect(Collectors.toList());
    List<PartialPath> groupedPaths = MetaUtils.groupAlignedSeries(selectedPaths);
    for (PartialPath path : groupedPaths) {
      if (path instanceof MeasurementPath) { // non-aligned series
        SeriesScanNode seriesScanNode =
            new SeriesScanNode(
                context.getQueryId().genPlanNodeId(), (MeasurementPath) path, scanOrder);
        seriesScanNode.setTimeFilter(timeFilter);
        sourceNodeList.add(seriesScanNode);
      } else if (path instanceof AlignedPath) { // aligned series
        AlignedSeriesScanNode alignedSeriesScanNode =
            new AlignedSeriesScanNode(
                context.getQueryId().genPlanNodeId(), (AlignedPath) path, scanOrder);
        alignedSeriesScanNode.setTimeFilter(timeFilter);
        sourceNodeList.add(alignedSeriesScanNode);
      } else {
        throw new IllegalArgumentException("unexpected path type");
      }
    }

    updateTypeProvider(sourceExpressions);

    this.root = convergeWithTimeJoin(sourceNodeList, scanOrder);
    return this;
  }

  public LogicalPlanBuilder planLast(
      Set<Expression> sourceExpressions,
      Filter globalTimeFilter,
      OrderByParameter mergeOrderParameter) {
    List<PlanNode> sourceNodeList = new ArrayList<>();
    List<PartialPath> selectedPaths =
        sourceExpressions.stream()
            .map(expression -> ((TimeSeriesOperand) expression).getPath())
            .collect(Collectors.toList());
<<<<<<< HEAD
    List<PartialPath> groupedPaths = MetaUtils.groupAlignedSeries(selectedPaths);
=======

    List<PartialPath> groupedPaths =
        mergeOrderParameter.getSortItemList().isEmpty()
            ? MetaUtils.groupAlignedSeries(selectedPaths)
            : MetaUtils.groupAlignedSeriesWithOrder(selectedPaths, mergeOrderParameter);
>>>>>>> cfacd9a7
    for (PartialPath path : groupedPaths) {
      if (path instanceof MeasurementPath) { // non-aligned series
        sourceNodeList.add(
            new LastQueryScanNode(context.getQueryId().genPlanNodeId(), (MeasurementPath) path));
      } else if (path instanceof AlignedPath) { // aligned series
        sourceNodeList.add(
            new AlignedLastQueryScanNode(context.getQueryId().genPlanNodeId(), (AlignedPath) path));
      } else {
        throw new IllegalArgumentException("unexpected path type");
      }
    }

    this.root =
        new LastQueryNode(
            context.getQueryId().genPlanNodeId(),
            sourceNodeList,
            globalTimeFilter,
            mergeOrderParameter);
    ColumnHeaderConstant.lastQueryColumnHeaders.forEach(
        columnHeader ->
            context
                .getTypeProvider()
                .setType(columnHeader.getColumnName(), columnHeader.getColumnType()));

    return this;
  }

  public LogicalPlanBuilder planAggregationSource(
      AggregationStep curStep,
      Ordering scanOrder,
      Filter timeFilter,
      GroupByTimeParameter groupByTimeParameter,
      Set<Expression> aggregationExpressions,
      Set<Expression> sourceTransformExpressions,
      LinkedHashMap<Expression, Set<Expression>> crossGroupByAggregations,
      List<String> tagKeys,
      Map<List<String>, LinkedHashMap<Expression, List<Expression>>>
          tagValuesToGroupedTimeseriesOperands) {
    boolean needCheckAscending = groupByTimeParameter == null;
    Map<PartialPath, List<AggregationDescriptor>> ascendingAggregations = new HashMap<>();
    Map<PartialPath, List<AggregationDescriptor>> descendingAggregations = new HashMap<>();
    for (Expression aggregationExpression : aggregationExpressions) {
      createAggregationDescriptor(
          (FunctionExpression) aggregationExpression,
          curStep,
          scanOrder,
          needCheckAscending,
          ascendingAggregations,
          descendingAggregations);
    }

    List<PlanNode> sourceNodeList =
        constructSourceNodeFromAggregationDescriptors(
            ascendingAggregations,
            descendingAggregations,
            scanOrder,
            timeFilter,
            groupByTimeParameter);
    updateTypeProvider(aggregationExpressions);
    updateTypeProvider(sourceTransformExpressions);

    return convergeAggregationSource(
        sourceNodeList,
        curStep,
        scanOrder,
        groupByTimeParameter,
        aggregationExpressions,
        crossGroupByAggregations,
        tagKeys,
        tagValuesToGroupedTimeseriesOperands);
  }

  public LogicalPlanBuilder planAggregationSourceWithIndexAdjust(
      AggregationStep curStep,
      Ordering scanOrder,
      Filter timeFilter,
      GroupByTimeParameter groupByTimeParameter,
      Set<Expression> aggregationExpressions,
      Set<Expression> sourceTransformExpressions,
      LinkedHashMap<Expression, Set<Expression>> crossGroupByExpressions,
      List<Integer> deviceViewInputIndexes) {
    checkArgument(
        aggregationExpressions.size() == deviceViewInputIndexes.size(),
        "Each aggregate should correspond to a column of output.");

    boolean needCheckAscending = groupByTimeParameter == null;
    Map<PartialPath, List<AggregationDescriptor>> ascendingAggregations = new HashMap<>();
    Map<PartialPath, List<AggregationDescriptor>> descendingAggregations = new HashMap<>();
    Map<AggregationDescriptor, Integer> aggregationToIndexMap = new HashMap<>();

    int index = 0;
    for (Expression aggregationExpression : aggregationExpressions) {
      AggregationDescriptor aggregationDescriptor =
          createAggregationDescriptor(
              (FunctionExpression) aggregationExpression,
              curStep,
              scanOrder,
              needCheckAscending,
              ascendingAggregations,
              descendingAggregations);
      aggregationToIndexMap.put(aggregationDescriptor, deviceViewInputIndexes.get(index));
      index++;
    }

    List<PlanNode> sourceNodeList =
        constructSourceNodeFromAggregationDescriptors(
            ascendingAggregations,
            descendingAggregations,
            scanOrder,
            timeFilter,
            groupByTimeParameter);
    updateTypeProvider(aggregationExpressions);
    updateTypeProvider(sourceTransformExpressions);

    if (!curStep.isOutputPartial()) {
      // update measurementIndexes
      deviceViewInputIndexes.clear();
      deviceViewInputIndexes.addAll(
          sourceNodeList.stream()
              .map(
                  planNode ->
                      ((SeriesAggregationSourceNode) planNode).getAggregationDescriptorList())
              .flatMap(List::stream)
              .map(aggregationToIndexMap::get)
              .collect(Collectors.toList()));
    }

    return convergeAggregationSource(
        sourceNodeList,
        curStep,
        scanOrder,
        groupByTimeParameter,
        aggregationExpressions,
        crossGroupByExpressions,
        null,
        null);
  }

  private AggregationDescriptor createAggregationDescriptor(
      FunctionExpression sourceExpression,
      AggregationStep curStep,
      Ordering scanOrder,
      boolean needCheckAscending,
      Map<PartialPath, List<AggregationDescriptor>> ascendingAggregations,
      Map<PartialPath, List<AggregationDescriptor>> descendingAggregations) {
    AggregationDescriptor aggregationDescriptor =
        new AggregationDescriptor(
            sourceExpression.getFunctionName(), curStep, sourceExpression.getExpressions());
    if (curStep.isOutputPartial()) {
      updateTypeProviderByPartialAggregation(aggregationDescriptor, context.getTypeProvider());
    }
    PartialPath selectPath =
        ((TimeSeriesOperand) sourceExpression.getExpressions().get(0)).getPath();
    if (!needCheckAscending
        || SchemaUtils.isConsistentWithScanOrder(
            aggregationDescriptor.getAggregationType(), scanOrder)) {
      ascendingAggregations
          .computeIfAbsent(selectPath, key -> new ArrayList<>())
          .add(aggregationDescriptor);
    } else {
      descendingAggregations
          .computeIfAbsent(selectPath, key -> new ArrayList<>())
          .add(aggregationDescriptor);
    }
    return aggregationDescriptor;
  }

  private List<PlanNode> constructSourceNodeFromAggregationDescriptors(
      Map<PartialPath, List<AggregationDescriptor>> ascendingAggregations,
      Map<PartialPath, List<AggregationDescriptor>> descendingAggregations,
      Ordering scanOrder,
      Filter timeFilter,
      GroupByTimeParameter groupByTimeParameter) {
    List<PlanNode> sourceNodeList = new ArrayList<>();
    boolean needCheckAscending = groupByTimeParameter == null;
    Map<PartialPath, List<AggregationDescriptor>> groupedAscendingAggregations =
        MetaUtils.groupAlignedAggregations(ascendingAggregations);
    for (Map.Entry<PartialPath, List<AggregationDescriptor>> pathAggregationsEntry :
        groupedAscendingAggregations.entrySet()) {
      sourceNodeList.add(
          createAggregationScanNode(
              pathAggregationsEntry.getKey(),
              pathAggregationsEntry.getValue(),
              scanOrder,
              groupByTimeParameter,
              timeFilter));
    }

    if (needCheckAscending) {
      Map<PartialPath, List<AggregationDescriptor>> groupedDescendingAggregations =
          MetaUtils.groupAlignedAggregations(descendingAggregations);
      for (Map.Entry<PartialPath, List<AggregationDescriptor>> pathAggregationsEntry :
          groupedDescendingAggregations.entrySet()) {
        sourceNodeList.add(
            createAggregationScanNode(
                pathAggregationsEntry.getKey(),
                pathAggregationsEntry.getValue(),
                scanOrder.reverse(),
                null,
                timeFilter));
      }
    }
    return sourceNodeList;
  }

  private LogicalPlanBuilder convergeAggregationSource(
      List<PlanNode> sourceNodeList,
      AggregationStep curStep,
      Ordering scanOrder,
      GroupByTimeParameter groupByTimeParameter,
      Set<Expression> aggregationExpressions,
      LinkedHashMap<Expression, Set<Expression>> crossGroupByExpressions,
      List<String> tagKeys,
      Map<List<String>, LinkedHashMap<Expression, List<Expression>>>
          tagValuesToGroupedTimeseriesOperands) {
    if (curStep.isOutputPartial()) {
      if (groupByTimeParameter != null && groupByTimeParameter.hasOverlap()) {
        curStep =
            crossGroupByExpressions != null ? AggregationStep.INTERMEDIATE : AggregationStep.FINAL;

        this.root = convergeWithTimeJoin(sourceNodeList, scanOrder);

        this.root =
            createSlidingWindowAggregationNode(
                this.getRoot(), aggregationExpressions, groupByTimeParameter, curStep, scanOrder);

        if (crossGroupByExpressions != null) {
          curStep = AggregationStep.FINAL;
          if (tagKeys != null) {
            this.root =
                createGroupByTagNode(
                    tagKeys,
                    tagValuesToGroupedTimeseriesOperands,
                    crossGroupByExpressions.keySet(),
                    Collections.singletonList(this.getRoot()),
                    curStep,
                    groupByTimeParameter,
                    scanOrder);
          } else {
            this.root =
                createGroupByTLevelNode(
                    Collections.singletonList(this.getRoot()),
                    crossGroupByExpressions,
                    curStep,
                    groupByTimeParameter,
                    scanOrder);
          }
        }
      } else {
        if (tagKeys != null) {
          curStep = AggregationStep.FINAL;
          this.root =
              createGroupByTagNode(
                  tagKeys,
                  tagValuesToGroupedTimeseriesOperands,
                  crossGroupByExpressions.keySet(),
                  sourceNodeList,
                  curStep,
                  groupByTimeParameter,
                  scanOrder);
        } else if (crossGroupByExpressions != null) {
          curStep = AggregationStep.FINAL;
          this.root =
              createGroupByTLevelNode(
                  sourceNodeList,
                  crossGroupByExpressions,
                  curStep,
                  groupByTimeParameter,
                  scanOrder);
        }
      }
    } else {
      this.root = convergeWithTimeJoin(sourceNodeList, scanOrder);
    }

    return this;
  }

  public static void updateTypeProviderByPartialAggregation(
      AggregationDescriptor aggregationDescriptor, TypeProvider typeProvider) {
    List<AggregationType> splitAggregations =
        SchemaUtils.splitPartialAggregation(aggregationDescriptor.getAggregationType());
    String inputExpressionStr = aggregationDescriptor.getInputExpressions().get(0).toString();
    for (AggregationType aggregation : splitAggregations) {
      String functionName = aggregation.toString().toLowerCase();
      TSDataType aggregationType = SchemaUtils.getAggregationType(functionName);
      typeProvider.setType(
          String.format("%s(%s)", functionName, inputExpressionStr),
          aggregationType == null ? typeProvider.getType(inputExpressionStr) : aggregationType);
    }
  }

  public static void updateTypeProviderByPartialAggregation(
      CrossSeriesAggregationDescriptor aggregationDescriptor, TypeProvider typeProvider) {
    List<AggregationType> splitAggregations =
        SchemaUtils.splitPartialAggregation(aggregationDescriptor.getAggregationType());
    PartialPath path = ((TimeSeriesOperand) aggregationDescriptor.getOutputExpression()).getPath();
    for (AggregationType aggregationType : splitAggregations) {
      String functionName = aggregationType.toString().toLowerCase();
      typeProvider.setType(
          String.format("%s(%s)", functionName, path.getFullPath()),
          SchemaUtils.getSeriesTypeByPath(path, functionName));
    }
  }

  private PlanNode convergeWithTimeJoin(List<PlanNode> sourceNodes, Ordering mergeOrder) {
    PlanNode tmpNode;
    if (sourceNodes.size() == 1) {
      tmpNode = sourceNodes.get(0);
    } else {
      tmpNode = new TimeJoinNode(context.getQueryId().genPlanNodeId(), mergeOrder, sourceNodes);
    }
    return tmpNode;
  }

  public LogicalPlanBuilder planDeviceView(
      Map<String, PlanNode> deviceNameToSourceNodesMap,
      Set<Expression> deviceViewOutputExpressions,
      Map<String, List<Integer>> deviceToMeasurementIndexesMap,
      Ordering mergeOrder) {
    List<String> outputColumnNames =
        deviceViewOutputExpressions.stream()
            .map(Expression::getExpressionString)
            .collect(Collectors.toList());

    DeviceViewNode deviceViewNode =
        new DeviceViewNode(
            context.getQueryId().genPlanNodeId(),
            new OrderByParameter(
                Arrays.asList(
                    new SortItem(SortKey.DEVICE, Ordering.ASC),
                    new SortItem(SortKey.TIME, mergeOrder))),
            outputColumnNames,
            deviceToMeasurementIndexesMap);

    for (Map.Entry<String, PlanNode> entry : deviceNameToSourceNodesMap.entrySet()) {
      String deviceName = entry.getKey();
      PlanNode subPlan = entry.getValue();
      deviceViewNode.addChildDeviceNode(deviceName, subPlan);
    }

    context.getTypeProvider().setType(DEVICE, TSDataType.TEXT);
    updateTypeProvider(deviceViewOutputExpressions);

    this.root = deviceViewNode;
    return this;
  }

  public LogicalPlanBuilder planGroupByLevel(
      Map<Expression, Set<Expression>> groupByLevelExpressions,
      GroupByTimeParameter groupByTimeParameter,
      Ordering scanOrder) {
    if (groupByLevelExpressions == null) {
      return this;
    }

    this.root =
        createGroupByTLevelNode(
            Collections.singletonList(this.getRoot()),
            groupByLevelExpressions,
            AggregationStep.FINAL,
            groupByTimeParameter,
            scanOrder);
    return this;
  }

  public LogicalPlanBuilder planAggregation(
      Set<Expression> aggregationExpressions,
      GroupByTimeParameter groupByTimeParameter,
      AggregationStep curStep,
      Ordering scanOrder) {
    if (aggregationExpressions == null) {
      return this;
    }

    List<AggregationDescriptor> aggregationDescriptorList =
        constructAggregationDescriptorList(aggregationExpressions, curStep);
    updateTypeProvider(aggregationExpressions);
    if (curStep.isOutputPartial()) {
      aggregationDescriptorList.forEach(
          aggregationDescriptor ->
              updateTypeProviderByPartialAggregation(
                  aggregationDescriptor, context.getTypeProvider()));
    }
    this.root =
        new AggregationNode(
            context.getQueryId().genPlanNodeId(),
            Collections.singletonList(this.getRoot()),
            aggregationDescriptorList,
            groupByTimeParameter,
            scanOrder);
    return this;
  }

  public LogicalPlanBuilder planSlidingWindowAggregation(
      Set<Expression> aggregationExpressions,
      GroupByTimeParameter groupByTimeParameter,
      AggregationStep curStep,
      Ordering scanOrder) {
    if (aggregationExpressions == null) {
      return this;
    }

    this.root =
        createSlidingWindowAggregationNode(
            this.getRoot(), aggregationExpressions, groupByTimeParameter, curStep, scanOrder);
    return this;
  }

  private PlanNode createSlidingWindowAggregationNode(
      PlanNode child,
      Set<Expression> aggregationExpressions,
      GroupByTimeParameter groupByTimeParameter,
      AggregationStep curStep,
      Ordering scanOrder) {
    List<AggregationDescriptor> aggregationDescriptorList =
        constructAggregationDescriptorList(aggregationExpressions, curStep);
    return new SlidingWindowAggregationNode(
        context.getQueryId().genPlanNodeId(),
        child,
        aggregationDescriptorList,
        groupByTimeParameter,
        scanOrder);
  }

  private PlanNode createGroupByTLevelNode(
      List<PlanNode> children,
      Map<Expression, Set<Expression>> groupByLevelExpressions,
      AggregationStep curStep,
      GroupByTimeParameter groupByTimeParameter,
      Ordering scanOrder) {
    List<CrossSeriesAggregationDescriptor> groupByLevelDescriptors = new ArrayList<>();
    for (Expression groupedExpression : groupByLevelExpressions.keySet()) {
      groupByLevelDescriptors.add(
          new CrossSeriesAggregationDescriptor(
              ((FunctionExpression) groupedExpression).getFunctionName(),
              curStep,
              groupByLevelExpressions.get(groupedExpression).stream()
                  .map(Expression::getExpressions)
                  .flatMap(List::stream)
                  .collect(Collectors.toList()),
              groupedExpression.getExpressions().get(0)));
    }
    updateTypeProvider(groupByLevelExpressions.keySet());
    updateTypeProvider(
        groupByLevelDescriptors.stream()
            .map(CrossSeriesAggregationDescriptor::getOutputExpression)
            .collect(Collectors.toList()));
    return new GroupByLevelNode(
        context.getQueryId().genPlanNodeId(),
        children,
        groupByLevelDescriptors,
        groupByTimeParameter,
        scanOrder);
  }

  private PlanNode createGroupByTagNode(
      List<String> tagKeys,
      Map<List<String>, LinkedHashMap<Expression, List<Expression>>>
          tagValuesToGroupedTimeseriesOperands,
      Collection<Expression> groupByTagOutputExpressions,
      List<PlanNode> children,
      AggregationStep curStep,
      GroupByTimeParameter groupByTimeParameter,
      Ordering scanOrder) {
    Map<List<String>, List<CrossSeriesAggregationDescriptor>> tagValuesToAggregationDescriptors =
        new HashMap<>();
    for (List<String> tagValues : tagValuesToGroupedTimeseriesOperands.keySet()) {
      LinkedHashMap<Expression, List<Expression>> groupedTimeseriesOperands =
          tagValuesToGroupedTimeseriesOperands.get(tagValues);
      List<CrossSeriesAggregationDescriptor> aggregationDescriptors = new ArrayList<>();

      Iterator<Expression> iter = groupedTimeseriesOperands.keySet().iterator();
      for (Expression groupByTagOutputExpression : groupByTagOutputExpressions) {
        if (!iter.hasNext()) {
          aggregationDescriptors.add(null);
          continue;
        }
        Expression next = iter.next();
        if (next.equals(groupByTagOutputExpression)) {
          String functionName = ((FunctionExpression) next).getFunctionName().toUpperCase();
          CrossSeriesAggregationDescriptor aggregationDescriptor =
              new CrossSeriesAggregationDescriptor(
                  functionName,
                  curStep,
                  groupedTimeseriesOperands.get(next),
                  next.getExpressions().get(0));
          aggregationDescriptors.add(aggregationDescriptor);
        } else {
          aggregationDescriptors.add(null);
        }
      }
      tagValuesToAggregationDescriptors.put(tagValues, aggregationDescriptors);
    }

    updateTypeProvider(groupByTagOutputExpressions);
    updateTypeProviderWithConstantType(tagKeys, TSDataType.TEXT);
    return new GroupByTagNode(
        context.getQueryId().genPlanNodeId(),
        children,
        groupByTimeParameter,
        scanOrder,
        tagKeys,
        tagValuesToAggregationDescriptors,
        groupByTagOutputExpressions.stream()
            .map(Expression::toString)
            .collect(Collectors.toList()));
  }

  private SeriesAggregationSourceNode createAggregationScanNode(
      PartialPath selectPath,
      List<AggregationDescriptor> aggregationDescriptorList,
      Ordering scanOrder,
      GroupByTimeParameter groupByTimeParameter,
      Filter timeFilter) {
    if (selectPath instanceof MeasurementPath) { // non-aligned series
      SeriesAggregationScanNode seriesAggregationScanNode =
          new SeriesAggregationScanNode(
              context.getQueryId().genPlanNodeId(),
              (MeasurementPath) selectPath,
              aggregationDescriptorList,
              scanOrder,
              groupByTimeParameter);
      seriesAggregationScanNode.setTimeFilter(timeFilter);
      return seriesAggregationScanNode;
    } else if (selectPath instanceof AlignedPath) { // aligned series
      AlignedSeriesAggregationScanNode alignedSeriesAggregationScanNode =
          new AlignedSeriesAggregationScanNode(
              context.getQueryId().genPlanNodeId(),
              (AlignedPath) selectPath,
              aggregationDescriptorList,
              scanOrder,
              groupByTimeParameter);
      alignedSeriesAggregationScanNode.setTimeFilter(timeFilter);
      return alignedSeriesAggregationScanNode;
    } else {
      throw new IllegalArgumentException("unexpected path type");
    }
  }

  private List<AggregationDescriptor> constructAggregationDescriptorList(
      Set<Expression> aggregationExpressions, AggregationStep curStep) {
    return aggregationExpressions.stream()
        .map(
            expression -> {
              Validate.isTrue(expression instanceof FunctionExpression);
              return new AggregationDescriptor(
                  ((FunctionExpression) expression).getFunctionName(),
                  curStep,
                  expression.getExpressions());
            })
        .collect(Collectors.toList());
  }

  public LogicalPlanBuilder planFilterAndTransform(
      Expression filterExpression,
      Set<Expression> selectExpressions,
      boolean isGroupByTime,
      ZoneId zoneId,
      Ordering scanOrder) {
    if (filterExpression == null || selectExpressions.isEmpty()) {
      return this;
    }

    this.root =
        new FilterNode(
            context.getQueryId().genPlanNodeId(),
            this.getRoot(),
            selectExpressions.toArray(new Expression[0]),
            filterExpression,
            isGroupByTime,
            zoneId,
            scanOrder);
    updateTypeProvider(selectExpressions);
    return this;
  }

  public LogicalPlanBuilder planTransform(
      Set<Expression> selectExpressions, boolean isGroupByTime, ZoneId zoneId, Ordering scanOrder) {
    boolean needTransform = false;
    for (Expression expression : selectExpressions) {
      if (ExpressionAnalyzer.checkIsNeedTransform(expression)) {
        needTransform = true;
        break;
      }
    }
    if (!needTransform) {
      return this;
    }

    this.root =
        new TransformNode(
            context.getQueryId().genPlanNodeId(),
            this.getRoot(),
            selectExpressions.toArray(new Expression[0]),
            isGroupByTime,
            zoneId,
            scanOrder);
    updateTypeProvider(selectExpressions);
    return this;
  }

  public LogicalPlanBuilder planFill(FillDescriptor fillDescriptor, Ordering scanOrder) {
    if (fillDescriptor == null) {
      return this;
    }

    this.root =
        new FillNode(
            context.getQueryId().genPlanNodeId(), this.getRoot(), fillDescriptor, scanOrder);
    return this;
  }

  public LogicalPlanBuilder planLimit(int rowLimit) {
    if (rowLimit == 0) {
      return this;
    }

    this.root = new LimitNode(context.getQueryId().genPlanNodeId(), this.getRoot(), rowLimit);
    return this;
  }

  public LogicalPlanBuilder planOffset(int rowOffset) {
    if (rowOffset == 0) {
      return this;
    }

    this.root = new OffsetNode(context.getQueryId().genPlanNodeId(), this.getRoot(), rowOffset);
    return this;
  }

  public LogicalPlanBuilder planHaving(
      Expression havingExpression,
      Set<Expression> selectExpressions,
      boolean isGroupByTime,
      ZoneId zoneId,
      Ordering scanOrder) {
    if (havingExpression != null) {
      return planFilterAndTransform(
          havingExpression, selectExpressions, isGroupByTime, zoneId, scanOrder);
    } else {
      return planTransform(selectExpressions, isGroupByTime, zoneId, scanOrder);
    }
  }

  public LogicalPlanBuilder planWhereAndSourceTransform(
      Expression whereExpression,
      Set<Expression> sourceTransformExpressions,
      boolean isGroupByTime,
      ZoneId zoneId,
      Ordering scanOrder) {
    if (whereExpression != null) {
      return planFilterAndTransform(
          whereExpression, sourceTransformExpressions, isGroupByTime, zoneId, scanOrder);
    } else {
      return planTransform(sourceTransformExpressions, isGroupByTime, zoneId, scanOrder);
    }
  }

  public LogicalPlanBuilder planDeviceViewInto(
      DeviceViewIntoPathDescriptor deviceViewIntoPathDescriptor) {
    if (deviceViewIntoPathDescriptor == null) {
      return this;
    }

    ColumnHeaderConstant.selectIntoAlignByDeviceColumnHeaders.forEach(
        columnHeader -> {
          updateTypeProviderWithConstantType(
              columnHeader.getColumnName(), columnHeader.getColumnType());
        });
    this.root =
        new DeviceViewIntoNode(
            context.getQueryId().genPlanNodeId(), this.getRoot(), deviceViewIntoPathDescriptor);
    return this;
  }

  public LogicalPlanBuilder planInto(IntoPathDescriptor intoPathDescriptor) {
    if (intoPathDescriptor == null) {
      return this;
    }

    ColumnHeaderConstant.selectIntoColumnHeaders.forEach(
        columnHeader -> {
          updateTypeProviderWithConstantType(
              columnHeader.getColumnName(), columnHeader.getColumnType());
        });
    this.root =
        new IntoNode(context.getQueryId().genPlanNodeId(), this.getRoot(), intoPathDescriptor);
    return this;
  }

  /** Meta Query* */
  public LogicalPlanBuilder planTimeSeriesSchemaSource(
      PartialPath pathPattern,
      String key,
      String value,
      int limit,
      int offset,
      boolean orderByHeat,
      boolean contains,
      boolean prefixPath,
      Map<Integer, Template> templateMap) {
    this.root =
        new TimeSeriesSchemaScanNode(
            context.getQueryId().genPlanNodeId(),
            pathPattern,
            key,
            value,
            limit,
            offset,
            orderByHeat,
            contains,
            prefixPath,
            templateMap);
    return this;
  }

  public LogicalPlanBuilder planDeviceSchemaSource(
      PartialPath pathPattern, int limit, int offset, boolean prefixPath, boolean hasSgCol) {
    this.root =
        new DevicesSchemaScanNode(
            context.getQueryId().genPlanNodeId(), pathPattern, limit, offset, prefixPath, hasSgCol);
    return this;
  }

  public LogicalPlanBuilder planSchemaQueryMerge(boolean orderByHeat) {
    SchemaQueryMergeNode schemaMergeNode =
        new SchemaQueryMergeNode(context.getQueryId().genPlanNodeId(), orderByHeat);
    schemaMergeNode.addChild(this.getRoot());
    this.root = schemaMergeNode;
    return this;
  }

  public LogicalPlanBuilder planSchemaQueryOrderByHeat(PlanNode lastPlanNode) {
    SchemaQueryOrderByHeatNode node =
        new SchemaQueryOrderByHeatNode(context.getQueryId().genPlanNodeId());
    node.addChild(this.getRoot());
    node.addChild(lastPlanNode);
    this.root = node;
    return this;
  }

  public LogicalPlanBuilder planSchemaFetchMerge(List<String> storageGroupList) {
    this.root = new SchemaFetchMergeNode(context.getQueryId().genPlanNodeId(), storageGroupList);
    return this;
  }

  @SuppressWarnings({"checkstyle:Indentation", "checkstyle:CommentsIndentation"})
  public LogicalPlanBuilder planSchemaFetchSource(
      List<String> storageGroupList,
      PathPatternTree patternTree,
      Map<Integer, Template> templateMap,
      boolean withTags) {
    PartialPath storageGroupPath;
    for (String storageGroup : storageGroupList) {
      try {
        storageGroupPath = new PartialPath(storageGroup);
        PathPatternTree overlappedPatternTree = new PathPatternTree();
        for (PartialPath pathPattern :
            patternTree.getOverlappedPathPatterns(
                storageGroupPath.concatNode(MULTI_LEVEL_PATH_WILDCARD))) {
          // pathPattern has been deduplicated, no need to deduplicate again
          overlappedPatternTree.appendFullPath(pathPattern);
        }
        this.root.addChild(
            new SchemaFetchScanNode(
                context.getQueryId().genPlanNodeId(),
                storageGroupPath,
                overlappedPatternTree,
                templateMap,
                withTags));
      } catch (IllegalPathException e) {
        // definitely won't happen
        throw new RuntimeException(e);
      }
    }
    return this;
  }

  public LogicalPlanBuilder planCountMerge() {
    CountSchemaMergeNode countMergeNode =
        new CountSchemaMergeNode(context.getQueryId().genPlanNodeId());
    countMergeNode.addChild(this.getRoot());
    this.root = countMergeNode;
    return this;
  }

  public LogicalPlanBuilder planDevicesCountSource(PartialPath partialPath, boolean prefixPath) {
    this.root = new DevicesCountNode(context.getQueryId().genPlanNodeId(), partialPath, prefixPath);
    return this;
  }

  public LogicalPlanBuilder planTimeSeriesCountSource(
      PartialPath partialPath,
      boolean prefixPath,
      String key,
      String value,
      boolean isContains,
      Map<Integer, Template> templateMap) {
    this.root =
        new TimeSeriesCountNode(
            context.getQueryId().genPlanNodeId(),
            partialPath,
            prefixPath,
            key,
            value,
            isContains,
            templateMap);
    return this;
  }

  public LogicalPlanBuilder planLevelTimeSeriesCountSource(
      PartialPath partialPath,
      boolean prefixPath,
      int level,
      String key,
      String value,
      boolean isContains) {
    this.root =
        new LevelTimeSeriesCountNode(
            context.getQueryId().genPlanNodeId(),
            partialPath,
            prefixPath,
            level,
            key,
            value,
            isContains);
    return this;
  }

  public LogicalPlanBuilder planNodePathsSchemaSource(PartialPath partialPath, Integer level) {
    this.root =
        new NodePathsSchemaScanNode(context.getQueryId().genPlanNodeId(), partialPath, level);
    return this;
  }

  public LogicalPlanBuilder planNodePathsConvert() {
    NodePathsConvertNode nodePathsConvertNode =
        new NodePathsConvertNode(context.getQueryId().genPlanNodeId());
    nodePathsConvertNode.addChild(this.getRoot());
    this.root = nodePathsConvertNode;
    return this;
  }

  public LogicalPlanBuilder planNodePathsCount() {
    NodePathsCountNode nodePathsCountNode =
        new NodePathsCountNode(context.getQueryId().genPlanNodeId());
    nodePathsCountNode.addChild(this.getRoot());
    this.root = nodePathsCountNode;
    return this;
  }

  public LogicalPlanBuilder planNodeManagementMemoryMerge(Set<TSchemaNode> data) {
    NodeManagementMemoryMergeNode memorySourceNode =
        new NodeManagementMemoryMergeNode(context.getQueryId().genPlanNodeId(), data);
    memorySourceNode.addChild(this.getRoot());
    this.root = memorySourceNode;
    return this;
  }

  public LogicalPlanBuilder planPathsUsingTemplateSource(
      List<PartialPath> pathPatternList, int templateId) {
    this.root =
        new PathsUsingTemplateScanNode(
            context.getQueryId().genPlanNodeId(), pathPatternList, templateId);
    return this;
  }
}<|MERGE_RESOLUTION|>--- conflicted
+++ resolved
@@ -196,15 +196,11 @@
         sourceExpressions.stream()
             .map(expression -> ((TimeSeriesOperand) expression).getPath())
             .collect(Collectors.toList());
-<<<<<<< HEAD
-    List<PartialPath> groupedPaths = MetaUtils.groupAlignedSeries(selectedPaths);
-=======
 
     List<PartialPath> groupedPaths =
         mergeOrderParameter.getSortItemList().isEmpty()
             ? MetaUtils.groupAlignedSeries(selectedPaths)
             : MetaUtils.groupAlignedSeriesWithOrder(selectedPaths, mergeOrderParameter);
->>>>>>> cfacd9a7
     for (PartialPath path : groupedPaths) {
       if (path instanceof MeasurementPath) { // non-aligned series
         sourceNodeList.add(
