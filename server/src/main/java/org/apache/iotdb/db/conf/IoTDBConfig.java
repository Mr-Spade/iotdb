--- conflicted
+++ resolved
@@ -548,7 +548,7 @@
   private long cacheFileReaderClearPeriod = 100000;
 
   /** the max executing time of query in ms. Unit: millisecond */
-  private long queryTimeoutThreshold = 600000000;
+  private long queryTimeoutThreshold = 60000;
 
   /** the max time to live of a session in ms. Unit: millisecond */
   private int sessionTimeoutThreshold = 0;
@@ -743,19 +743,8 @@
   /** The default value of primitive array size in array pool */
   private int primitiveArraySize = 32;
 
-<<<<<<< HEAD
-  /** whether enable data partition. If disabled, all data belongs to partition 0 */
-  private boolean enablePartition = true;
-
-  /** Time partition interval for storage in milliseconds */
-  private long timePartitionIntervalForStorage = 31536000000L;
-
-  /** Time partition interval for routing in milliseconds */
-  private long timePartitionIntervalForRouting = 31536000000L;
-=======
   /** Time partition interval in milliseconds */
   private long timePartitionInterval = 604_800_000;
->>>>>>> 8755c3fb
 
   /**
    * Level of TimeIndex, which records the start time and end time of TsFileResource. Currently,
