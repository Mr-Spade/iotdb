/*
 * Licensed to the Apache Software Foundation (ASF) under one
 * or more contributor license agreements.  See the NOTICE file
 * distributed with this work for additional information
 * regarding copyright ownership.  The ASF licenses this file
 * to you under the Apache License, Version 2.0 (the
 * "License"); you may not use this file except in compliance
 * with the License.  You may obtain a copy of the License at
 *
 *     http://www.apache.org/licenses/LICENSE-2.0
 *
 * Unless required by applicable law or agreed to in writing,
 * software distributed under the License is distributed on an
 * "AS IS" BASIS, WITHOUT WARRANTIES OR CONDITIONS OF ANY
 * KIND, either express or implied.  See the License for the
 * specific language governing permissions and limitations
 * under the License.
 */
package org.apache.iotdb.db.conf;

import org.apache.iotdb.common.rpc.thrift.TEndPoint;
import org.apache.iotdb.commons.client.property.ClientPoolProperty.DefaultProperty;
import org.apache.iotdb.commons.conf.IoTDBConstant;
import org.apache.iotdb.commons.utils.TestOnly;
import org.apache.iotdb.consensus.ConsensusFactory;
import org.apache.iotdb.db.audit.AuditLogOperation;
import org.apache.iotdb.db.audit.AuditLogStorage;
import org.apache.iotdb.db.conf.directories.DirectoryManager;
import org.apache.iotdb.db.engine.compaction.execute.performer.constant.CrossCompactionPerformer;
import org.apache.iotdb.db.engine.compaction.execute.performer.constant.InnerSeqCompactionPerformer;
import org.apache.iotdb.db.engine.compaction.execute.performer.constant.InnerUnseqCompactionPerformer;
import org.apache.iotdb.db.engine.compaction.schedule.constant.CompactionPriority;
import org.apache.iotdb.db.engine.compaction.selector.constant.CrossCompactionSelector;
import org.apache.iotdb.db.engine.compaction.selector.constant.InnerSequenceCompactionSelector;
import org.apache.iotdb.db.engine.compaction.selector.constant.InnerUnsequenceCompactionSelector;
import org.apache.iotdb.db.engine.storagegroup.timeindex.TimeIndexLevel;
import org.apache.iotdb.db.exception.LoadConfigurationException;
import org.apache.iotdb.db.service.thrift.impl.ClientRPCServiceImpl;
import org.apache.iotdb.db.service.thrift.impl.NewInfluxDBServiceImpl;
import org.apache.iotdb.db.utils.datastructure.TVListSortAlgorithm;
import org.apache.iotdb.db.wal.utils.WALMode;
import org.apache.iotdb.rpc.RpcTransportFactory;
import org.apache.iotdb.rpc.RpcUtils;
import org.apache.iotdb.tsfile.common.conf.TSFileDescriptor;
import org.apache.iotdb.tsfile.common.constant.TsFileConstant;
import org.apache.iotdb.tsfile.file.metadata.enums.TSDataType;
import org.apache.iotdb.tsfile.file.metadata.enums.TSEncoding;
import org.apache.iotdb.tsfile.fileSystem.FSType;

import org.slf4j.Logger;
import org.slf4j.LoggerFactory;

import java.io.File;
import java.lang.reflect.Field;
import java.util.Arrays;
import java.util.Collections;
import java.util.HashSet;
import java.util.List;
import java.util.Properties;
import java.util.concurrent.TimeUnit;
import java.util.regex.Matcher;
import java.util.regex.Pattern;

import static org.apache.iotdb.tsfile.common.constant.TsFileConstant.PATH_SEPARATOR;

public class IoTDBConfig {

  /* Names of Watermark methods */
  public static final String WATERMARK_GROUPED_LSB = "GroupBasedLSBMethod";
  public static final String CONFIG_NAME = "iotdb-datanode.properties";
  private static final Logger logger = LoggerFactory.getLogger(IoTDBConfig.class);
  private static final String MULTI_DIR_STRATEGY_PREFIX =
      "org.apache.iotdb.db.conf.directories.strategy.";
  private static final String DEFAULT_MULTI_DIR_STRATEGY = "MaxDiskUsableSpaceFirstStrategy";

  private static final String STORAGE_GROUP_MATCHER = "([a-zA-Z0-9`_.\\-\\u2E80-\\u9FFF]+)";
  public static final Pattern STORAGE_GROUP_PATTERN = Pattern.compile(STORAGE_GROUP_MATCHER);

  // e.g., a31+/$%#&[]{}3e4, "a.b", 'a.b'
  private static final String NODE_NAME_MATCHER = "([^\n\t]+)";

  // e.g.,  .s1
  private static final String PARTIAL_NODE_MATCHER = "[" + PATH_SEPARATOR + "]" + NODE_NAME_MATCHER;

  private static final String NODE_MATCHER =
      "([" + PATH_SEPARATOR + "])?" + NODE_NAME_MATCHER + "(" + PARTIAL_NODE_MATCHER + ")*";

  public static final Pattern NODE_PATTERN = Pattern.compile(NODE_MATCHER);

  /** whether to enable the mqtt service. */
  private boolean enableMQTTService = false;

  /** the mqtt service binding host. */
  private String mqttHost = "127.0.0.1";

  /** the mqtt service binding port. */
  private int mqttPort = 1883;

  /** the handler pool size for handing the mqtt messages. */
  private int mqttHandlerPoolSize = 1;

  /** the mqtt message payload formatter. */
  private String mqttPayloadFormatter = "json";

  /** max mqtt message size. Unit: byte */
  private int mqttMaxMessageSize = 1048576;

  /** Rpc binding address. */
  private String rpcAddress = "127.0.0.1";

  /** whether to use thrift compression. */
  private boolean rpcThriftCompressionEnable = false;

  /** whether to use Snappy compression before sending data through the network */
  private boolean rpcAdvancedCompressionEnable = false;

  /** Port which the JDBC server listens to. */
  private int rpcPort = 6667;

  /** Port which the influxdb protocol server listens to. */
  private int influxDBRpcPort = 8086;

  /** Rpc Selector thread num */
  private int rpcSelectorThreadCount = 1;

  /** Min concurrent client number */
  private int rpcMinConcurrentClientNum = Runtime.getRuntime().availableProcessors();

  /** Max concurrent client number */
  private int rpcMaxConcurrentClientNum = 65535;

  /** Memory allocated for the write process */
  private long allocateMemoryForStorageEngine = Runtime.getRuntime().maxMemory() * 3 / 10;

  /** Memory allocated for the read process */
  private long allocateMemoryForRead = Runtime.getRuntime().maxMemory() * 3 / 10;

  /** Memory allocated for the mtree */
  private long allocateMemoryForSchema = Runtime.getRuntime().maxMemory() / 10;

  /** Memory allocated for the consensus layer */
  private long allocateMemoryForConsensus = Runtime.getRuntime().maxMemory() / 10;

  /** Ratio of memory allocated for buffered arrays */
  private double bufferedArraysMemoryProportion = 0.6;

  /** Flush proportion for system */
  private double flushProportion = 0.4;

  /** Reject proportion for system */
  private double rejectProportion = 0.8;

  /** The proportion of write memory for memtable */
  private double writeProportionForMemtable = 0.8;

  /** The proportion of write memory for compaction */
  private double compactionProportion = 0.2;

  /** The proportion of write memory for loading TsFile */
  private double loadTsFileProportion = 0.125;

  /**
   * If memory cost of data region increased more than proportion of {@linkplain
   * IoTDBConfig#getAllocateMemoryForStorageEngine()}*{@linkplain
   * IoTDBConfig#getWriteProportionForMemtable()}, report to system.
   */
  private double writeMemoryVariationReportProportion = 0.001;

  /** When inserting rejected, waiting period to check system again. Unit: millisecond */
  private int checkPeriodWhenInsertBlocked = 50;

  /** When inserting rejected exceeds this, throw an exception. Unit: millisecond */
  private int maxWaitingTimeWhenInsertBlockedInMs = 10000;

  /** this variable set timestamp precision as millisecond, microsecond or nanosecond */
  private String timestampPrecision = "ms";

  // region Write Ahead Log Configuration
  /** Write mode of wal */
  private volatile WALMode walMode = WALMode.ASYNC;

  /** Max number of wal nodes, each node corresponds to one wal directory */
  private int maxWalNodesNum = 0;

  /** Duration a wal flush operation will wait before calling fsync. Unit: millisecond */
  private volatile long fsyncWalDelayInMs = 3;

  /** Buffer size of each wal node. Unit: byte */
  private int walBufferSize = 16 * 1024 * 1024;

  /** Buffer entry size of each wal buffer. Unit: byte */
  private int walBufferEntrySize = 16 * 1024;

  /** Blocking queue capacity of each wal buffer */
  private int walBufferQueueCapacity = 50;

  /** Size threshold of each wal file. Unit: byte */
  private volatile long walFileSizeThresholdInByte = 10 * 1024 * 1024L;

  /** Size threshold of each checkpoint file. Unit: byte */
  private volatile long checkpointFileSizeThresholdInByte = 3 * 1024 * 1024L;

  /** Minimum ratio of effective information in wal files */
  private volatile double walMinEffectiveInfoRatio = 0.1;

  /**
   * MemTable size threshold for triggering MemTable snapshot in wal. When a memTable's size exceeds
   * this, wal can flush this memtable to disk, otherwise wal will snapshot this memtable in wal.
   * Unit: byte
   */
  private volatile long walMemTableSnapshotThreshold = 8 * 1024 * 1024L;

  /** MemTable's max snapshot number in wal file */
  private volatile int maxWalMemTableSnapshotNum = 1;

  /** The period when outdated wal files are periodically deleted. Unit: millisecond */
  private volatile long deleteWalFilesPeriodInMs = 20 * 1000L;
  // endregion

  /**
   * Size of log buffer for every MetaData operation. If the size of a MetaData operation plan is
   * larger than this parameter, then the MetaData operation plan will be rejected by SchemaRegion.
   * Unit: byte
   */
  private int mlogBufferSize = 1024 * 1024;

  /**
   * The cycle when metadata log is periodically forced to be written to disk(in milliseconds) If
   * set this parameter to 0 it means call channel.force(true) after every each operation
   */
  private long syncMlogPeriodInMs = 100;

  /**
   * The size of log buffer for every trigger management operation plan. If the size of a trigger
   * management operation plan is larger than this parameter, the trigger management operation plan
   * will be rejected by TriggerManager. Unit: byte
   */
  private int tlogBufferSize = 1024 * 1024;

  /** System directory, including version file for each database and metadata */
  private String systemDir =
      IoTDBConstant.DEFAULT_BASE_DIR + File.separator + IoTDBConstant.SYSTEM_FOLDER_NAME;

  /** Schema directory, including storage set of values. */
  private String schemaDir =
      IoTDBConstant.DEFAULT_BASE_DIR
          + File.separator
          + IoTDBConstant.SYSTEM_FOLDER_NAME
          + File.separator
          + IoTDBConstant.SCHEMA_FOLDER_NAME;

  /** Query directory, stores temporary files of query */
  private String queryDir =
      IoTDBConstant.DEFAULT_BASE_DIR + File.separator + IoTDBConstant.QUERY_FOLDER_NAME;

  /** External lib directory, stores user-uploaded JAR files */
  private String extDir = IoTDBConstant.EXT_FOLDER_NAME;

  /** External lib directory for UDF, stores user-uploaded JAR files */
  private String udfDir =
      IoTDBConstant.EXT_FOLDER_NAME + File.separator + IoTDBConstant.UDF_FOLDER_NAME;

  /** External temporary lib directory for storing downloaded udf JAR files */
  private String udfTemporaryLibDir = udfDir + File.separator + IoTDBConstant.TMP_FOLDER_NAME;

  /** External lib directory for trigger, stores user-uploaded JAR files */
  private String triggerDir =
      IoTDBConstant.EXT_FOLDER_NAME + File.separator + IoTDBConstant.TRIGGER_FOLDER_NAME;

  /** External temporary lib directory for storing downloaded trigger JAR files */
  private String triggerTemporaryLibDir =
      triggerDir + File.separator + IoTDBConstant.TMP_FOLDER_NAME;

  /** External lib directory for Pipe Plugin, stores user-defined JAR files */
  private String pipeDir =
      IoTDBConstant.EXT_FOLDER_NAME + File.separator + IoTDBConstant.PIPE_FOLDER_NAME;

  /** External temporary lib directory for storing downloaded pipe plugin JAR files */
  private String pipeTemporaryLibDir = pipeDir + File.separator + IoTDBConstant.TMP_FOLDER_NAME;

  /** External lib directory for ext Pipe plugins, stores user-defined JAR files */
  private String extPipeDir =
      IoTDBConstant.EXT_FOLDER_NAME + File.separator + IoTDBConstant.EXT_PIPE_FOLDER_NAME;

  /** External lib directory for MQTT, stores user-uploaded JAR files */
  private String mqttDir =
      IoTDBConstant.EXT_FOLDER_NAME + File.separator + IoTDBConstant.MQTT_FOLDER_NAME;

  /** Data directories. It can be settled as dataDirs = {"data1", "data2", "data3"}; */
  private String[] dataDirs = {
    IoTDBConstant.DEFAULT_BASE_DIR + File.separator + IoTDBConstant.DATA_FOLDER_NAME
  };

  private String loadTsFileDir =
      dataDirs[0] + File.separator + IoTDBConstant.LOAD_TSFILE_FOLDER_NAME;

  /** Strategy of multiple directories. */
  private String multiDirStrategyClassName = null;

  private String ratisDataRegionSnapshotDir =
      IoTDBConstant.DEFAULT_BASE_DIR
          + File.separator
          + IoTDBConstant.DATA_FOLDER_NAME
          + File.separator
          + IoTDBConstant.SNAPSHOT_FOLDER_NAME;

  /** Consensus directory. */
  private String consensusDir = IoTDBConstant.DEFAULT_BASE_DIR + File.separator + "consensus";

  private String dataRegionConsensusDir = consensusDir + File.separator + "data_region";

  private String schemaRegionConsensusDir = consensusDir + File.separator + "schema_region";

  /** Maximum MemTable number. Invalid when enableMemControl is true. */
  private int maxMemtableNumber = 0;

  /** The amount of data iterate each time in server */
  private int batchSize = 100000;

  /** How many threads can concurrently flush. When <= 0, use CPU core number. */
  private int flushThreadCount = Runtime.getRuntime().availableProcessors();

  /** How many threads can concurrently execute query statement. When <= 0, use CPU core number. */
  private int queryThreadCount = Runtime.getRuntime().availableProcessors();

  private int degreeOfParallelism = Math.max(1, Runtime.getRuntime().availableProcessors() / 2);

  private int modeMapSizeThreshold = 10000;

  /** How many queries can be concurrently executed. When <= 0, use 1000. */
  private int maxAllowedConcurrentQueries = 1000;

  /** How many threads can concurrently evaluate windows. When <= 0, use CPU core number. */
  private int windowEvaluationThreadCount = Runtime.getRuntime().availableProcessors();

  /**
   * Max number of window evaluation tasks that can be pending for execution. When <= 0, the value
   * is 64 by default.
   */
  private int maxPendingWindowEvaluationTasks = 64;

  /** Is the write mem control for writing enable. */
  private boolean enableMemControl = true;

  /** Is the write ahead log enable. */
  private boolean enableIndex = false;

  /** How many threads can concurrently build index. When <= 0, use CPU core number. */
  private int concurrentIndexBuildThread = Runtime.getRuntime().availableProcessors();

  /**
   * the index framework adopts sliding window model to preprocess the original tv list in the
   * subsequence matching task.
   */
  private int defaultIndexWindowRange = 10;

  /** index directory. */
  private String indexRootFolder = "data" + File.separator + "index";

  /** When a unSequence TsFile's file size (in byte) exceed this, the TsFile is forced closed. */
  private long unSeqTsFileSize = 0L;

  /** When a sequence TsFile's file size (in byte) exceed this, the TsFile is forced closed. */
  private long seqTsFileSize = 0L;

  /** When a memTable's size (in byte) exceeds this, the memtable is flushed to disk. Unit: byte */
  private long memtableSizeThreshold = 1024 * 1024 * 1024L;

  /** Whether to timed flush sequence tsfiles' memtables. */
  private boolean enableTimedFlushSeqMemtable = true;

  /**
   * If a memTable's created time is older than current time minus this, the memtable will be
   * flushed to disk.(only check sequence tsfiles' memtables) Unit: ms
   */
  private long seqMemtableFlushInterval = 3 * 60 * 60 * 1000L;

  /** The interval to check whether sequence memtables need flushing. Unit: ms */
  private long seqMemtableFlushCheckInterval = 10 * 60 * 1000L;

  /** Whether to timed flush unsequence tsfiles' memtables. */
  private boolean enableTimedFlushUnseqMemtable = true;

  /**
   * If a memTable's created time is older than current time minus this, the memtable will be
   * flushed to disk.(only check unsequence tsfiles' memtables) Unit: ms
   */
  private long unseqMemtableFlushInterval = 3 * 60 * 60 * 1000L;

  /** The interval to check whether unsequence memtables need flushing. Unit: ms */
  private long unseqMemtableFlushCheckInterval = 10 * 60 * 1000L;

  /** The sort algorithm used in TVList */
  private TVListSortAlgorithm tvListSortAlgorithm = TVListSortAlgorithm.TIM;

  /** When average series point number reaches this, flush the memtable to disk */
  private int avgSeriesPointNumberThreshold = 100000;

  /** Enable inner space compaction for sequence files */
  private boolean enableSeqSpaceCompaction = true;

  /** Enable inner space compaction for unsequence files */
  private boolean enableUnseqSpaceCompaction = true;

  /** Compact the unsequence files into the overlapped sequence files */
  private boolean enableCrossSpaceCompaction = true;

  /** Enable the service for MLNode */
<<<<<<< HEAD
  private boolean enableMLNodeService = true;
=======
  private boolean enableMLNodeService = false;
>>>>>>> 44dfbf1b

  /**
   * The strategy of inner space compaction task. There are just one inner space compaction strategy
   * SIZE_TIRED_COMPACTION:
   */
  private InnerSequenceCompactionSelector innerSequenceCompactionSelector =
      InnerSequenceCompactionSelector.SIZE_TIERED;

  private InnerSeqCompactionPerformer innerSeqCompactionPerformer =
      InnerSeqCompactionPerformer.READ_CHUNK;

  private InnerUnsequenceCompactionSelector innerUnsequenceCompactionSelector =
      InnerUnsequenceCompactionSelector.SIZE_TIERED;

  private InnerUnseqCompactionPerformer innerUnseqCompactionPerformer =
      InnerUnseqCompactionPerformer.FAST;

  /**
   * The strategy of cross space compaction task. There are just one cross space compaction strategy
   * SIZE_TIRED_COMPACTION:
   */
  private CrossCompactionSelector crossCompactionSelector = CrossCompactionSelector.REWRITE;

  private CrossCompactionPerformer crossCompactionPerformer = CrossCompactionPerformer.FAST;

  /**
   * The priority of compaction task execution. There are three priority strategy INNER_CROSS:
   * prioritize inner space compaction, reduce the number of files first CROSS INNER: prioritize
   * cross space compaction, eliminate the unsequence files first BALANCE: alternate two compaction
   * types
   */
  private CompactionPriority compactionPriority = CompactionPriority.BALANCE;

  private double chunkMetadataSizeProportion = 0.1;

  /** The target tsfile size in compaction, 1 GB by default */
  private long targetCompactionFileSize = 1073741824L;

  /** The target chunk size in compaction. */
  private long targetChunkSize = 1048576L;

  /** The target chunk point num in compaction. */
  private long targetChunkPointNum = 100000L;

  /**
   * If the chunk size is lower than this threshold, it will be deserialized into points, default is
   * 10 KB
   */
  private long chunkSizeLowerBoundInCompaction = 10240L;

  /**
   * If the chunk point num is lower than this threshold, it will be deserialized into points,
   * default is 1000
   */
  private long chunkPointNumLowerBoundInCompaction = 1000;

  /**
   * If compaction thread cannot acquire the write lock within this timeout, the compaction task
   * will be abort.
   */
  private long compactionAcquireWriteLockTimeout = 60_000L;

  /** The max candidate file num in inner space compaction */
  private int maxInnerCompactionCandidateFileNum = 30;

  /** The max candidate file num in cross space compaction */
  private int maxCrossCompactionCandidateFileNum = 1000;

  /** The max total size of candidate files in cross space compaction */
  private long maxCrossCompactionCandidateFileSize = 1024 * 1024 * 1024 * 5L;

  /**
   * Only the unseq files whose level of inner space compaction reaches this value can be selected
   * to participate in the cross space compaction.
   */
  private int minCrossCompactionUnseqFileLevel = 1;

  /** The interval of compaction task schedulation in each virtual database. The unit is ms. */
  private long compactionScheduleIntervalInMs = 60_000L;

  /** The interval of compaction task submission from queue in CompactionTaskMananger */
  private long compactionSubmissionIntervalInMs = 60_000L;

  /**
   * The number of sub compaction threads to be set up to perform compaction. Currently only works
   * for nonAligned data in cross space compaction and unseq inner space compaction.
   */
  private int subCompactionTaskNum = 4;

  private boolean enableCompactionValidation = true;

  /** The size of candidate compaction task queue. */
  private int candidateCompactionTaskQueueSize = 50;

  /** whether to cache meta data(ChunkMetaData and TsFileMetaData) or not. */
  private boolean metaDataCacheEnable = true;

  /** Memory allocated for bloomFilter cache in read process */
  private long allocateMemoryForBloomFilterCache = allocateMemoryForRead / 1001;

  /** Memory allocated for timeSeriesMetaData cache in read process */
  private long allocateMemoryForTimeSeriesMetaDataCache = allocateMemoryForRead * 200 / 1001;

  /** Memory allocated for chunk cache in read process */
  private long allocateMemoryForChunkCache = allocateMemoryForRead * 100 / 1001;

  /** Memory allocated for operators */
  private long allocateMemoryForCoordinator = allocateMemoryForRead * 50 / 1001;

  /** Memory allocated for operators */
  private long allocateMemoryForOperators = allocateMemoryForRead * 200 / 1001;

  /** Memory allocated for operators */
  private long allocateMemoryForDataExchange = allocateMemoryForRead * 200 / 1001;

  /** Max bytes of each FragmentInstance for DataExchange */
  private long maxBytesPerFragmentInstance = allocateMemoryForDataExchange / queryThreadCount;

  /** Memory allocated proportion for timeIndex */
  private long allocateMemoryForTimeIndex = allocateMemoryForRead * 200 / 1001;

  /** Memory allocated proportion for time partition info */
  private long allocateMemoryForTimePartitionInfo = allocateMemoryForStorageEngine * 50 / 1001;
  /**
   * If true, we will estimate each query's possible memory footprint before executing it and deny
   * it if its estimated memory exceeds current free memory
   */
  private boolean enableQueryMemoryEstimation = true;

  /** Whether to enable Last cache */
  private boolean lastCacheEnable = true;

  /** Cache size of {@code checkAndGetDataTypeCache}. */
  private int mRemoteSchemaCacheSize = 100000;

  /** White list for sync */
  private String ipWhiteList = "127.0.0.1/32";

  /** The maximum number of retries when the sender fails to synchronize files to the receiver. */
  private int maxNumberOfSyncFileRetry = 5;

  /**
   * Set the language version when loading file including error information, default value is "EN"
   */
  private String languageVersion = "EN";

  /** Examining period of cache file reader : 100 seconds. Unit: millisecond */
  private long cacheFileReaderClearPeriod = 100000;

  /** the max executing time of query in ms. Unit: millisecond */
  private long queryTimeoutThreshold = 60000;

  /** the max time to live of a session in ms. Unit: millisecond */
  private int sessionTimeoutThreshold = 0;

  /** Replace implementation class of JDBC service */
  private String rpcImplClassName = ClientRPCServiceImpl.class.getName();

  /** indicate whether current mode is cluster */
  private boolean isClusterMode = false;

  /**
   * The cluster name that this DataNode joined in the cluster mode. The default value
   * "defaultCluster" will be changed after join cluster
   */
  private String clusterName = "defaultCluster";

  /**
   * The DataNodeId of this DataNode for cluster mode. The default value -1 will be changed after
   * join cluster
   */
  private int dataNodeId = -1;

  /** Replace implementation class of influxdb protocol service */
  private String influxdbImplClassName = NewInfluxDBServiceImpl.class.getName();

  /** whether use chunkBufferPool. */
  private boolean chunkBufferPoolEnable = false;

  /** Switch of watermark function */
  private boolean enableWatermark = false;

  /** Secret key for watermark */
  private String watermarkSecretKey = "IoTDB*2019@Beijing";

  /** Bit string of watermark */
  private String watermarkBitString = "100101110100";

  /** Watermark method and parameters */
  private String watermarkMethod = "GroupBasedLSBMethod(embed_row_cycle=2,embed_lsb_num=5)";

  /** Switch of creating schema automatically */
  private boolean enableAutoCreateSchema = true;

  /** register time series as which type when receiving boolean string "true" or "false" */
  private TSDataType booleanStringInferType = TSDataType.BOOLEAN;

  /** register time series as which type when receiving an integer string "67" */
  private TSDataType integerStringInferType = TSDataType.FLOAT;

  /**
   * register time series as which type when receiving an integer string and using float may lose
   * precision num > 2 ^ 24
   */
  private TSDataType longStringInferType = TSDataType.DOUBLE;

  /** register time series as which type when receiving a floating number string "6.7" */
  private TSDataType floatingStringInferType = TSDataType.FLOAT;

  /**
   * register time series as which type when receiving the Literal NaN. Values can be DOUBLE, FLOAT
   * or TEXT
   */
  private TSDataType nanStringInferType = TSDataType.DOUBLE;

  /** Database level when creating schema automatically is enabled */
  private int defaultStorageGroupLevel = 1;

  /** BOOLEAN encoding when creating schema automatically is enabled */
  private TSEncoding defaultBooleanEncoding = TSEncoding.RLE;

  /** INT32 encoding when creating schema automatically is enabled */
  private TSEncoding defaultInt32Encoding = TSEncoding.RLE;

  /** INT64 encoding when creating schema automatically is enabled */
  private TSEncoding defaultInt64Encoding = TSEncoding.RLE;

  /** FLOAT encoding when creating schema automatically is enabled */
  private TSEncoding defaultFloatEncoding = TSEncoding.GORILLA;

  /** DOUBLE encoding when creating schema automatically is enabled */
  private TSEncoding defaultDoubleEncoding = TSEncoding.GORILLA;

  /** TEXT encoding when creating schema automatically is enabled */
  private TSEncoding defaultTextEncoding = TSEncoding.PLAIN;

  /** How many threads will be set up to perform upgrade tasks. */
  private int upgradeThreadCount = 1;

  /** How many threads will be set up to perform settle tasks. */
  private int settleThreadNum = 1;

  /**
   * If one merge file selection runs for more than this time, it will be ended and its current
   * selection will be used as final selection. When < 0, it means time is unbounded. Unit:
   * millisecond
   */
  private long crossCompactionFileSelectionTimeBudget = 30 * 1000L;

  /**
   * A global merge will be performed each such interval, that is, each database will be merged (if
   * proper merge candidates can be found). Unit: second.
   */
  private long mergeIntervalSec = 0L;

  /** The limit of compaction merge can reach per second */
  private int compactionWriteThroughputMbPerSec = 16;

  /**
   * How many thread will be set up to perform compaction, 10 by default. Set to 1 when less than or
   * equal to 0.
   */
  private int compactionThreadCount = 10;

  /*
   * How many thread will be set up to perform continuous queries. When <= 0, use max(1, CPU core number / 2).
   */
  private int continuousQueryThreadNum =
      Math.max(1, Runtime.getRuntime().availableProcessors() / 2);

  /*
   * Minimum every interval to perform continuous query.
   * The every interval of continuous query instances should not be lower than this limit.
   */
  private long continuousQueryMinimumEveryInterval = 1000;

  /**
   * The maximum number of rows can be processed in insert-tablet-plan when executing select-into
   * statements.
   */
  private int selectIntoInsertTabletPlanRowLimit = 10000;

  /** The number of threads in the thread pool that execute insert-tablet tasks. */
  private int intoOperationExecutionThreadCount = 2;

  /** Default TSfile storage is in local file system */
  private FSType tsFileStorageFs = FSType.LOCAL;

  /** Default core-site.xml file path is /etc/hadoop/conf/core-site.xml */
  private String coreSitePath = "/etc/hadoop/conf/core-site.xml";

  /** Default hdfs-site.xml file path is /etc/hadoop/conf/hdfs-site.xml */
  private String hdfsSitePath = "/etc/hadoop/conf/hdfs-site.xml";

  /** Default HDFS ip is localhost */
  private String hdfsIp = "localhost";

  /** Default HDFS port is 9000 */
  private String hdfsPort = "9000";

  /** Default DFS NameServices is hdfsnamespace */
  private String dfsNameServices = "hdfsnamespace";

  /** Default DFS HA name nodes are nn1 and nn2 */
  private String dfsHaNamenodes = "nn1,nn2";

  /** Default DFS HA automatic failover is enabled */
  private boolean dfsHaAutomaticFailoverEnabled = true;

  /**
   * Default DFS client failover proxy provider is
   * "org.apache.hadoop.hdfs.server.namenode.ha.ConfiguredFailoverProxyProvider"
   */
  private String dfsClientFailoverProxyProvider =
      "org.apache.hadoop.hdfs.server.namenode.ha.ConfiguredFailoverProxyProvider";

  /** whether use kerberos to authenticate hdfs */
  private boolean useKerberos = false;

  /** full path of kerberos keytab file */
  private String kerberosKeytabFilePath = "/path";

  /** kerberos principal */
  private String kerberosPrincipal = "your principal";

  /** the num of memtable in each database */
  private int concurrentWritingTimePartition = 1;

  /** the default fill interval in LinearFill and PreviousFill, -1 means infinite past time */
  private int defaultFillInterval = -1;

  /** The default value of primitive array size in array pool */
  private int primitiveArraySize = 64;

  /** Time partition interval in milliseconds */
  private long timePartitionInterval = 604_800_000;

  /**
   * Level of TimeIndex, which records the start time and end time of TsFileResource. Currently,
   * DEVICE_TIME_INDEX and FILE_TIME_INDEX are supported, and could not be changed after first set.
   */
  private TimeIndexLevel timeIndexLevel = TimeIndexLevel.DEVICE_TIME_INDEX;

  // just for test
  // wait for 60 second by default.
  private int thriftServerAwaitTimeForStopService = 60;

  // max size for tag and attribute of one time series
  private int tagAttributeTotalSize = 700;

  // Interval num of tag and attribute records when force flushing to disk
  private int tagAttributeFlushInterval = 1000;

  // In one insert (one device, one timestamp, multiple measurements),
  // if enable partial insert, one measurement failure will not impact other measurements
  private boolean enablePartialInsert = true;

  private boolean enable13DataInsertAdapt = false;

  /**
   * Used to estimate the memory usage of text fields in a UDF query. It is recommended to set this
   * value to be slightly larger than the average length of all text records.
   */
  private int udfInitialByteArrayLengthForMemoryControl = 48;

  /**
   * How much memory may be used in ONE UDF query (in MB).
   *
   * <p>The upper limit is 20% of allocated memory for read.
   *
   * <p>udfMemoryBudgetInMB = udfReaderMemoryBudgetInMB + udfTransformerMemoryBudgetInMB +
   * udfCollectorMemoryBudgetInMB
   */
  private float udfMemoryBudgetInMB = (float) Math.min(30.0f, 0.2 * allocateMemoryForRead);

  private float udfReaderMemoryBudgetInMB = (float) (1.0 / 3 * udfMemoryBudgetInMB);

  private float udfTransformerMemoryBudgetInMB = (float) (1.0 / 3 * udfMemoryBudgetInMB);

  private float udfCollectorMemoryBudgetInMB = (float) (1.0 / 3 * udfMemoryBudgetInMB);

  // time in nanosecond precision when starting up
  private long startUpNanosecond = System.nanoTime();

  /** Unit: byte */
  private int thriftMaxFrameSize = 536870912;

  private int thriftDefaultBufferSize = RpcUtils.THRIFT_DEFAULT_BUF_CAPACITY;

  /** time interval in minute for calculating query frequency. Unit: minute */
  private int frequencyIntervalInMinute = 1;

  /** time cost(ms) threshold for slow query. Unit: millisecond */
  private long slowQueryThreshold = 5000;

  private int patternMatchingThreshold = 1000000;

  /**
   * whether enable the rpc service. This parameter has no a corresponding field in the
   * iotdb-common.properties
   */
  private boolean enableRpcService = true;

  /**
   * whether enable the influxdb rpc service. This parameter has no a corresponding field in the
   * iotdb-common.properties
   */
  private boolean enableInfluxDBRpcService = false;

  /** the size of ioTaskQueue */
  private int ioTaskQueueSizeForFlushing = 10;

  /** the number of data regions per user-defined database */
  private int dataRegionNum = 1;

  /** the interval to log recover progress of each vsg when starting iotdb */
  private long recoveryLogIntervalInMs = 5_000L;

  private boolean enableDiscardOutOfOrderData = false;

  /** the method to transform device path to device id, can be 'Plain' or 'SHA256' */
  private String deviceIDTransformationMethod = "Plain";

  /** whether to use id table. ATTENTION: id table is not compatible with alias */
  private boolean enableIDTable = false;

  /**
   * whether create mapping file of id table. This file can map device id in tsfile to device path
   */
  private boolean enableIDTableLogFile = false;

  /** whether to use persistent schema mode */
  private String schemaEngineMode = "Memory";

  /** the memory used for metadata cache when using persistent schema */
  private int cachedMNodeSizeInSchemaFileMode = -1;

  /** the minimum size (in bytes) of segment inside a schema file page */
  private short minimumSegmentInSchemaFile = 0;

  /** cache size for pages in one schema file */
  private int pageCacheSizeInSchemaFile = 1024;

  /** maximum number of logged pages before log erased */
  private int schemaFileLogSize = 16384;

  /**
   * Maximum number of measurement in one create timeseries plan node. If the number of measurement
   * in user request exceeds this limit, the request will be split.
   */
  private int maxMeasurementNumOfInternalRequest = 10000;

  /** Internal address for data node */
  private String internalAddress = "127.0.0.1";

  /** Internal port for coordinator */
  private int internalPort = 10730;

  /** Port for MLNode */
  private int mlNodePort = 10780;

  /** Internal port for dataRegion consensus protocol */
  private int dataRegionConsensusPort = 10760;

  /** Internal port for schemaRegion consensus protocol */
  private int schemaRegionConsensusPort = 10750;

  /** Ip and port of config nodes. */
  private List<TEndPoint> targetConfigNodeList =
      Collections.singletonList(new TEndPoint("127.0.0.1", 10710));

  /** The time of data node waiting for the next retry to join into the cluster */
  private long joinClusterRetryIntervalMs = TimeUnit.SECONDS.toMillis(5);

  /**
   * The consensus protocol class for data region. The Datanode should communicate with ConfigNode
   * on startup and set this variable so that the correct class name can be obtained later when the
   * data region consensus layer singleton is initialized
   */
  private String dataRegionConsensusProtocolClass = ConsensusFactory.RATIS_CONSENSUS;

  /**
   * The consensus protocol class for schema region. The Datanode should communicate with ConfigNode
   * on startup and set this variable so that the correct class name can be obtained later when the
   * schema region consensus layer singleton is initialized
   */
  private String schemaRegionConsensusProtocolClass = ConsensusFactory.RATIS_CONSENSUS;

  /**
   * The series partition executor class. The Datanode should communicate with ConfigNode on startup
   * and set this variable so that the correct class name can be obtained later when calculating the
   * series partition
   */
  private String seriesPartitionExecutorClass =
      "org.apache.iotdb.commons.partition.executor.hash.BKDRHashExecutor";

  /** The number of series partitions in a database */
  private int seriesPartitionSlotNum = 10000;

  /** Port that mpp data exchange thrift service listen to. */
  private int mppDataExchangePort = 10740;

  /** Core pool size of mpp data exchange. */
  private int mppDataExchangeCorePoolSize = 10;

  /** Max pool size of mpp data exchange. */
  private int mppDataExchangeMaxPoolSize = 10;

  /** Thread keep alive time in ms of mpp data exchange. */
  private int mppDataExchangeKeepAliveTimeInMs = 1000;

  /** Thrift socket and connection timeout between data node and config node. */
  private int connectionTimeoutInMS = (int) TimeUnit.SECONDS.toMillis(20);

  /**
   * ClientManager will have so many selector threads (TAsyncClientManager) to distribute to its
   * clients.
   */
  private int selectorNumOfClientManager =
      Runtime.getRuntime().availableProcessors() / 4 > 0
          ? Runtime.getRuntime().availableProcessors() / 4
          : 1;

  /**
   * The maximum number of clients that can be idle for a node in a clientManager. When the number
   * of idle clients on a node exceeds this number, newly returned clients will be released
   */
  private int coreClientNumForEachNode = DefaultProperty.CORE_CLIENT_NUM_FOR_EACH_NODE;

  /**
   * The maximum number of clients that can be allocated for a node in a clientManager. When the
   * number of the client to a single node exceeds this number, the thread for applying for a client
   * will be blocked for a while, then ClientManager will throw ClientManagerException if there are
   * no clients after the block time.
   */
  private int maxClientNumForEachNode = DefaultProperty.MAX_CLIENT_NUM_FOR_EACH_NODE;

  /**
   * Cache size of partition cache in {@link
   * org.apache.iotdb.db.mpp.plan.analyze.ClusterPartitionFetcher}
   */
  private int partitionCacheSize = 1000;

  /** Cache size of user and role */
  private int authorCacheSize = 100;

  /** Cache expire time of user and role */
  private int authorCacheExpireTime = 30;

  /** Number of queues per forwarding trigger */
  private int triggerForwardMaxQueueNumber = 8;
  /** The length of one of the queues per forwarding trigger */
  private int triggerForwardMaxSizePerQueue = 2000;

  /** Trigger forwarding data size per batch */
  private int triggerForwardBatchSize = 50;

  /** Trigger HTTP forward pool size */
  private int triggerForwardHTTPPoolSize = 200;

  /** Trigger HTTP forward pool max connection for per route */
  private int triggerForwardHTTPPOOLMaxPerRoute = 20;

  /** Trigger MQTT forward pool size */
  private int triggerForwardMQTTPoolSize = 4;

  /** How many times will we retry to find an instance of stateful trigger */
  private int retryNumToFindStatefulTrigger = 3;

  /** ThreadPool size for read operation in coordinator */
  private int coordinatorReadExecutorSize = 20;

  /** ThreadPool size for write operation in coordinator */
  private int coordinatorWriteExecutorSize = 50;

  /** Memory allocated for schemaRegion */
  private long allocateMemoryForSchemaRegion = allocateMemoryForSchema * 8 / 10;

  /** Memory allocated for SchemaCache */
  private long allocateMemoryForSchemaCache = allocateMemoryForSchema / 10;

  /** Memory allocated for PartitionCache */
  private long allocateMemoryForPartitionCache = 0;

  /** Memory allocated for LastCache */
  private long allocateMemoryForLastCache = allocateMemoryForSchema / 10;

  private String readConsistencyLevel = "strong";

  /** Maximum execution time of a DriverTask */
  private int driverTaskExecutionTimeSliceInMs = 100;

  /** Maximum size of wal buffer used in IoTConsensus. Unit: byte */
  private long throttleThreshold = 50 * 1024 * 1024 * 1024L;

  /** Maximum wait time of write cache in IoTConsensus. Unit: ms */
  private long cacheWindowTimeInMs = 10 * 1000L;

  private long dataRatisConsensusLogAppenderBufferSizeMax = 16 * 1024 * 1024L;
  private long schemaRatisConsensusLogAppenderBufferSizeMax = 16 * 1024 * 1024L;

  private long dataRatisConsensusSnapshotTriggerThreshold = 400000L;
  private long schemaRatisConsensusSnapshotTriggerThreshold = 400000L;

  private boolean dataRatisConsensusLogUnsafeFlushEnable = false;
  private boolean schemaRatisConsensusLogUnsafeFlushEnable = false;

  private long dataRatisConsensusLogSegmentSizeMax = 24 * 1024 * 1024L;
  private long schemaRatisConsensusLogSegmentSizeMax = 24 * 1024 * 1024L;

  private long dataRatisConsensusGrpcFlowControlWindow = 4 * 1024 * 1024L;
  private long schemaRatisConsensusGrpcFlowControlWindow = 4 * 1024 * 1024L;

  private long dataRatisConsensusLeaderElectionTimeoutMinMs = 2000L;
  private long schemaRatisConsensusLeaderElectionTimeoutMinMs = 2000L;

  private long dataRatisConsensusLeaderElectionTimeoutMaxMs = 4000L;
  private long schemaRatisConsensusLeaderElectionTimeoutMaxMs = 4000L;

  /** CQ related */
  private long cqMinEveryIntervalInMs = 1_000;

  private long dataRatisConsensusRequestTimeoutMs = 10000L;
  private long schemaRatisConsensusRequestTimeoutMs = 10000L;

  private int dataRatisConsensusMaxRetryAttempts = 10;
  private int schemaRatisConsensusMaxRetryAttempts = 10;
  private long dataRatisConsensusInitialSleepTimeMs = 100L;
  private long schemaRatisConsensusInitialSleepTimeMs = 100L;
  private long dataRatisConsensusMaxSleepTimeMs = 10000L;
  private long schemaRatisConsensusMaxSleepTimeMs = 10000L;

  private long dataRatisConsensusPreserveWhenPurge = 1000L;
  private long schemaRatisConsensusPreserveWhenPurge = 1000L;

  private long ratisFirstElectionTimeoutMinMs = 50L;
  private long ratisFirstElectionTimeoutMaxMs = 150L;

  private long dataRatisLogMax = 20L * 1024 * 1024 * 1024; // 20G
  private long schemaRatisLogMax = 2L * 1024 * 1024 * 1024; // 2G

  /** whether to enable the audit log * */
  private boolean enableAuditLog = false;

  /** Output location of audit logs * */
  private List<AuditLogStorage> auditLogStorage =
      Arrays.asList(AuditLogStorage.IOTDB, AuditLogStorage.LOGGER);

  /** Indicates the category collection of audit logs * */
  private List<AuditLogOperation> auditLogOperation =
      Arrays.asList(AuditLogOperation.DML, AuditLogOperation.DDL, AuditLogOperation.QUERY);

  /** whether the local write api records audit logs * */
  private boolean enableAuditLogForNativeInsertApi = true;

  // customizedProperties, this should be empty by default.
  private Properties customizedProperties = new Properties();

  /** The maximum number of threads that can be used to execute subtasks in PipeSubtaskExecutor */
  private int pipeMaxThreadNum = 5;

  /** multi-tenancy */
  private boolean quotaEnable = false;

  /**
   * 1. FixedIntervalRateLimiter : With this limiter resources will be refilled only after a fixed
   * interval of time. 2. AverageIntervalRateLimiter : This limiter will refill resources at every
   * TimeUnit/resources interval.
   */
  private String RateLimiterType = "FixedIntervalRateLimiter";

  IoTDBConfig() {}

  public float getUdfMemoryBudgetInMB() {
    return udfMemoryBudgetInMB;
  }

  public void setUdfMemoryBudgetInMB(float udfMemoryBudgetInMB) {
    this.udfMemoryBudgetInMB = udfMemoryBudgetInMB;
  }

  public float getUdfReaderMemoryBudgetInMB() {
    return udfReaderMemoryBudgetInMB;
  }

  public void setUdfReaderMemoryBudgetInMB(float udfReaderMemoryBudgetInMB) {
    this.udfReaderMemoryBudgetInMB = udfReaderMemoryBudgetInMB;
  }

  public float getUdfTransformerMemoryBudgetInMB() {
    return udfTransformerMemoryBudgetInMB;
  }

  public void setUdfTransformerMemoryBudgetInMB(float udfTransformerMemoryBudgetInMB) {
    this.udfTransformerMemoryBudgetInMB = udfTransformerMemoryBudgetInMB;
  }

  public float getUdfCollectorMemoryBudgetInMB() {
    return udfCollectorMemoryBudgetInMB;
  }

  public void setUdfCollectorMemoryBudgetInMB(float udfCollectorMemoryBudgetInMB) {
    this.udfCollectorMemoryBudgetInMB = udfCollectorMemoryBudgetInMB;
  }

  public int getUdfInitialByteArrayLengthForMemoryControl() {
    return udfInitialByteArrayLengthForMemoryControl;
  }

  public void setUdfInitialByteArrayLengthForMemoryControl(
      int udfInitialByteArrayLengthForMemoryControl) {
    this.udfInitialByteArrayLengthForMemoryControl = udfInitialByteArrayLengthForMemoryControl;
  }

  public int getConcurrentWritingTimePartition() {
    return concurrentWritingTimePartition;
  }

  public void setConcurrentWritingTimePartition(int concurrentWritingTimePartition) {
    this.concurrentWritingTimePartition = concurrentWritingTimePartition;
  }

  public int getDefaultFillInterval() {
    return defaultFillInterval;
  }

  public void setDefaultFillInterval(int defaultFillInterval) {
    this.defaultFillInterval = defaultFillInterval;
  }

  public long getTimePartitionInterval() {
    return timePartitionInterval;
  }

  public void setTimePartitionInterval(long timePartitionInterval) {
    this.timePartitionInterval = timePartitionInterval;
  }

  public TimeIndexLevel getTimeIndexLevel() {
    return timeIndexLevel;
  }

  public void setTimeIndexLevel(String timeIndexLevel) {
    this.timeIndexLevel = TimeIndexLevel.valueOf(timeIndexLevel);
  }

  void updatePath() {
    formulateFolders();
    confirmMultiDirStrategy();
  }

  /** if the folders are relative paths, add IOTDB_DATA_HOME as the path prefix */
  private void formulateFolders() {
    systemDir = addDataHomeDir(systemDir);
    schemaDir = addDataHomeDir(schemaDir);
    loadTsFileDir = addDataHomeDir(loadTsFileDir);
    consensusDir = addDataHomeDir(consensusDir);
    dataRegionConsensusDir = addDataHomeDir(dataRegionConsensusDir);
    ratisDataRegionSnapshotDir = addDataHomeDir(ratisDataRegionSnapshotDir);
    schemaRegionConsensusDir = addDataHomeDir(schemaRegionConsensusDir);
    indexRootFolder = addDataHomeDir(indexRootFolder);
    extDir = addDataHomeDir(extDir);
    udfDir = addDataHomeDir(udfDir);
    udfTemporaryLibDir = addDataHomeDir(udfTemporaryLibDir);
    triggerDir = addDataHomeDir(triggerDir);
    triggerTemporaryLibDir = addDataHomeDir(triggerTemporaryLibDir);
    pipeDir = addDataHomeDir(pipeDir);
    pipeTemporaryLibDir = addDataHomeDir(pipeDir);
    mqttDir = addDataHomeDir(mqttDir);

    extPipeDir = addDataHomeDir(extPipeDir);

    if (TSFileDescriptor.getInstance().getConfig().getTSFileStorageFs().equals(FSType.HDFS)) {
      String hdfsDir = getHdfsDir();
      queryDir = hdfsDir + File.separatorChar + queryDir;
      for (int i = 0; i < dataDirs.length; i++) {
        dataDirs[i] = hdfsDir + File.separatorChar + dataDirs[i];
      }
    } else {
      queryDir = addDataHomeDir(queryDir);
      for (int i = 0; i < dataDirs.length; i++) {
        dataDirs[i] = addDataHomeDir(dataDirs[i]);
      }
    }
  }

  void reloadDataDirs(String[] dataDirs) throws LoadConfigurationException {
    // format data directories
    if (TSFileDescriptor.getInstance().getConfig().getTSFileStorageFs().equals(FSType.HDFS)) {
      String hdfsDir = getHdfsDir();
      for (int i = 0; i < dataDirs.length; i++) {
        dataDirs[i] = hdfsDir + File.separatorChar + dataDirs[i];
      }
    } else {
      for (int i = 0; i < dataDirs.length; i++) {
        dataDirs[i] = addDataHomeDir(dataDirs[i]);
      }
    }
    // make sure old data directories not removed
    HashSet<String> newDirs = new HashSet<>(Arrays.asList(dataDirs));
    for (String oldDir : this.dataDirs) {
      if (!newDirs.contains(oldDir)) {
        String msg =
            String.format("%s is removed from data_dirs parameter, please add it back.", oldDir);
        logger.error(msg);
        throw new LoadConfigurationException(msg);
      }
    }
    this.dataDirs = dataDirs;
    DirectoryManager.getInstance().updateFileFolders();
  }

  //  private String addHomeDir(String dir) {
  //    return addDirPrefix(System.getProperty(IoTDBConstant.IOTDB_HOME, null), dir);
  //  }

  // if IOTDB_DATA_HOME is not set, then we keep dataHomeDir prefix being the same with IOTDB_HOME
  // In this way, we can keep consistent with v0.13.0~2.
  private String addDataHomeDir(String dir) {
    String dataHomeDir = System.getProperty(IoTDBConstant.IOTDB_DATA_HOME, null);
    if (dataHomeDir == null) {
      dataHomeDir = System.getProperty(IoTDBConstant.IOTDB_HOME, null);
    }
    return addDirPrefix(dataHomeDir, dir);
  }

  private String addDirPrefix(String prefix, String dir) {
    if (!new File(dir).isAbsolute() && prefix != null && prefix.length() > 0) {
      if (!prefix.endsWith(File.separator)) {
        dir = prefix + File.separatorChar + dir;
      } else {
        dir = prefix + dir;
      }
    }
    return dir;
  }

  void confirmMultiDirStrategy() {
    if (getMultiDirStrategyClassName() == null) {
      multiDirStrategyClassName = DEFAULT_MULTI_DIR_STRATEGY;
    }
    if (!getMultiDirStrategyClassName().contains(TsFileConstant.PATH_SEPARATOR)) {
      multiDirStrategyClassName = MULTI_DIR_STRATEGY_PREFIX + multiDirStrategyClassName;
    }

    try {
      Class.forName(multiDirStrategyClassName);
    } catch (ClassNotFoundException e) {
      logger.warn(
          "Cannot find given directory strategy {}, using the default value",
          getMultiDirStrategyClassName(),
          e);
      setMultiDirStrategyClassName(MULTI_DIR_STRATEGY_PREFIX + DEFAULT_MULTI_DIR_STRATEGY);
    }
  }

  private String getHdfsDir() {
    String[] hdfsIps = TSFileDescriptor.getInstance().getConfig().getHdfsIp();
    String hdfsDir = "hdfs://";
    if (hdfsIps.length > 1) {
      hdfsDir += TSFileDescriptor.getInstance().getConfig().getDfsNameServices();
    } else {
      hdfsDir += hdfsIps[0] + ":" + TSFileDescriptor.getInstance().getConfig().getHdfsPort();
    }
    return hdfsDir;
  }

  public String[] getDataDirs() {
    return dataDirs;
  }

  public void setDataDirs(String[] dataDirs) {
    this.dataDirs = dataDirs;
    // TODO(szywilliam): rewrite the logic here when ratis supports complete snapshot semantic
    setRatisDataRegionSnapshotDir(
        dataDirs[0] + File.separator + IoTDBConstant.SNAPSHOT_FOLDER_NAME);
    setLoadTsFileDir(dataDirs[0] + File.separator + IoTDBConstant.LOAD_TSFILE_FOLDER_NAME);
  }

  public String getRpcAddress() {
    return rpcAddress;
  }

  public void setRpcAddress(String rpcAddress) {
    this.rpcAddress = rpcAddress;
  }

  public int getRpcPort() {
    return rpcPort;
  }

  public void setRpcPort(int rpcPort) {
    this.rpcPort = rpcPort;
  }

  public int getInfluxDBRpcPort() {
    return influxDBRpcPort;
  }

  public void setInfluxDBRpcPort(int influxDBRpcPort) {
    this.influxDBRpcPort = influxDBRpcPort;
  }

  public String getTimestampPrecision() {
    return timestampPrecision;
  }

  public void setTimestampPrecision(String timestampPrecision) {
    if (!("ms".equals(timestampPrecision)
        || "us".equals(timestampPrecision)
        || "ns".equals(timestampPrecision))) {
      logger.error(
          "Wrong timestamp precision, please set as: ms, us or ns ! Current is: {}",
          timestampPrecision);
      System.exit(-1);
    }
    this.timestampPrecision = timestampPrecision;
  }

  public boolean isEnableDiscardOutOfOrderData() {
    return enableDiscardOutOfOrderData;
  }

  public void setEnableDiscardOutOfOrderData(boolean enableDiscardOutOfOrderData) {
    this.enableDiscardOutOfOrderData = enableDiscardOutOfOrderData;
  }

  public String getSystemDir() {
    return systemDir;
  }

  void setSystemDir(String systemDir) {
    this.systemDir = systemDir;
  }

  public String getLoadTsFileDir() {
    return loadTsFileDir;
  }

  public void setLoadTsFileDir(String loadTsFileDir) {
    this.loadTsFileDir = loadTsFileDir;
  }

  public String getSchemaDir() {
    return schemaDir;
  }

  public void setSchemaDir(String schemaDir) {
    this.schemaDir = schemaDir;
  }

  public String getQueryDir() {
    return queryDir;
  }

  void setQueryDir(String queryDir) {
    this.queryDir = queryDir;
  }

  public String getRatisDataRegionSnapshotDir() {
    return ratisDataRegionSnapshotDir;
  }

  public void setRatisDataRegionSnapshotDir(String ratisDataRegionSnapshotDir) {
    this.ratisDataRegionSnapshotDir = ratisDataRegionSnapshotDir;
  }

  public String getConsensusDir() {
    return consensusDir;
  }

  public void setConsensusDir(String consensusDir) {
    this.consensusDir = consensusDir;
    setDataRegionConsensusDir(consensusDir + File.separator + "data_region");
    setSchemaRegionConsensusDir(consensusDir + File.separator + "schema_region");
  }

  public String getDataRegionConsensusDir() {
    return dataRegionConsensusDir;
  }

  public void setDataRegionConsensusDir(String dataRegionConsensusDir) {
    this.dataRegionConsensusDir = dataRegionConsensusDir;
  }

  public String getSchemaRegionConsensusDir() {
    return schemaRegionConsensusDir;
  }

  public void setSchemaRegionConsensusDir(String schemaRegionConsensusDir) {
    this.schemaRegionConsensusDir = schemaRegionConsensusDir;
  }

  public String getExtDir() {
    return extDir;
  }

  public void setExtDir(String extDir) {
    this.extDir = extDir;
  }

  public String getUdfDir() {
    return udfDir;
  }

  public void setUdfDir(String udfDir) {
    this.udfDir = udfDir;
    updateUdfTemporaryLibDir();
  }

  public String getUdfTemporaryLibDir() {
    return udfTemporaryLibDir;
  }

  public void updateUdfTemporaryLibDir() {
    this.udfTemporaryLibDir = udfDir + File.separator + IoTDBConstant.TMP_FOLDER_NAME;
  }

  public String getTriggerDir() {
    return triggerDir;
  }

  public void setTriggerDir(String triggerDir) {
    this.triggerDir = triggerDir;
    updateTriggerTemporaryLibDir();
  }

  public String getTriggerTemporaryLibDir() {
    return triggerTemporaryLibDir;
  }

  public void updateTriggerTemporaryLibDir() {
    this.triggerTemporaryLibDir = triggerDir + File.separator + IoTDBConstant.TMP_FOLDER_NAME;
  }

  public String getPipeDir() {
    return pipeDir;
  }

  public void setPipeDir(String pipeDir) {
    this.pipeDir = pipeDir;
    updatePipeTemporaryLibDir();
  }

  public String getPipeTemporaryLibDir() {
    return pipeTemporaryLibDir;
  }

  public void updatePipeTemporaryLibDir() {
    this.pipeTemporaryLibDir = pipeDir + File.separator + IoTDBConstant.TMP_FOLDER_NAME;
  }

  public String getMqttDir() {
    return mqttDir;
  }

  public void setMqttDir(String mqttDir) {
    this.mqttDir = mqttDir;
  }

  public String getMultiDirStrategyClassName() {
    return multiDirStrategyClassName;
  }

  void setMultiDirStrategyClassName(String multiDirStrategyClassName) {
    this.multiDirStrategyClassName = multiDirStrategyClassName;
  }

  public void checkMultiDirStrategyClassName() {
    if (isClusterMode
        && !(multiDirStrategyClassName.equals(DEFAULT_MULTI_DIR_STRATEGY)
            || multiDirStrategyClassName.equals(
                MULTI_DIR_STRATEGY_PREFIX + DEFAULT_MULTI_DIR_STRATEGY))) {
      String msg =
          String.format(
              "Cannot set multi_dir_strategy to %s, because cluster mode only allows MaxDiskUsableSpaceFirstStrategy.",
              multiDirStrategyClassName);
      logger.error(msg);
      throw new RuntimeException(msg);
    }
  }

  public int getBatchSize() {
    return batchSize;
  }

  void setBatchSize(int batchSize) {
    this.batchSize = batchSize;
  }

  public int getMaxMemtableNumber() {
    return maxMemtableNumber;
  }

  public void setMaxMemtableNumber(int maxMemtableNumber) {
    this.maxMemtableNumber = maxMemtableNumber;
  }

  public int getFlushThreadCount() {
    return flushThreadCount;
  }

  void setFlushThreadCount(int flushThreadCount) {
    this.flushThreadCount = flushThreadCount;
  }

  public int getQueryThreadCount() {
    return queryThreadCount;
  }

  public void setQueryThreadCount(int queryThreadCount) {
    this.queryThreadCount = queryThreadCount;
  }

  public void setDegreeOfParallelism(int degreeOfParallelism) {
    this.degreeOfParallelism = degreeOfParallelism;
  }

  public int getDegreeOfParallelism() {
    return degreeOfParallelism;
  }

  public int getMaxAllowedConcurrentQueries() {
    return maxAllowedConcurrentQueries;
  }

  public void setMaxAllowedConcurrentQueries(int maxAllowedConcurrentQueries) {
    this.maxAllowedConcurrentQueries = maxAllowedConcurrentQueries;
  }

  public long getMaxBytesPerFragmentInstance() {
    return maxBytesPerFragmentInstance;
  }

  @TestOnly
  public void setMaxBytesPerFragmentInstance(long maxBytesPerFragmentInstance) {
    this.maxBytesPerFragmentInstance = maxBytesPerFragmentInstance;
  }

  public int getWindowEvaluationThreadCount() {
    return windowEvaluationThreadCount;
  }

  public void setWindowEvaluationThreadCount(int windowEvaluationThreadCount) {
    this.windowEvaluationThreadCount = windowEvaluationThreadCount;
  }

  public int getMaxPendingWindowEvaluationTasks() {
    return maxPendingWindowEvaluationTasks;
  }

  public void setMaxPendingWindowEvaluationTasks(int maxPendingWindowEvaluationTasks) {
    this.maxPendingWindowEvaluationTasks = maxPendingWindowEvaluationTasks;
  }

  public long getSeqTsFileSize() {
    return seqTsFileSize;
  }

  public void setSeqTsFileSize(long seqTsFileSize) {
    this.seqTsFileSize = seqTsFileSize;
  }

  public long getUnSeqTsFileSize() {
    return unSeqTsFileSize;
  }

  public void setUnSeqTsFileSize(long unSeqTsFileSize) {
    this.unSeqTsFileSize = unSeqTsFileSize;
  }

  public int getRpcSelectorThreadCount() {
    return rpcSelectorThreadCount;
  }

  public void setRpcSelectorThreadCount(int rpcSelectorThreadCount) {
    this.rpcSelectorThreadCount = rpcSelectorThreadCount;
  }

  public int getRpcMinConcurrentClientNum() {
    return rpcMinConcurrentClientNum;
  }

  public void setRpcMinConcurrentClientNum(int rpcMinConcurrentClientNum) {
    this.rpcMinConcurrentClientNum = rpcMinConcurrentClientNum;
  }

  public int getRpcMaxConcurrentClientNum() {
    return rpcMaxConcurrentClientNum;
  }

  void setRpcMaxConcurrentClientNum(int rpcMaxConcurrentClientNum) {
    this.rpcMaxConcurrentClientNum = rpcMaxConcurrentClientNum;
  }

  public int getmRemoteSchemaCacheSize() {
    return mRemoteSchemaCacheSize;
  }

  public void setmRemoteSchemaCacheSize(int mRemoteSchemaCacheSize) {
    this.mRemoteSchemaCacheSize = mRemoteSchemaCacheSize;
  }

  public int getMaxNumberOfSyncFileRetry() {
    return maxNumberOfSyncFileRetry;
  }

  public void setMaxNumberOfSyncFileRetry(int maxNumberOfSyncFileRetry) {
    this.maxNumberOfSyncFileRetry = maxNumberOfSyncFileRetry;
  }

  String getLanguageVersion() {
    return languageVersion;
  }

  void setLanguageVersion(String languageVersion) {
    this.languageVersion = languageVersion;
  }

  public String getIoTDBVersion() {
    return IoTDBConstant.VERSION;
  }

  public String getIoTDBMajorVersion() {
    return IoTDBConstant.MAJOR_VERSION;
  }

  public String getIoTDBMajorVersion(String version) {
    return "UNKNOWN".equals(version)
        ? "UNKNOWN"
        : version.split("\\.")[0] + "." + version.split("\\.")[1];
  }

  public String getIpWhiteList() {
    return ipWhiteList;
  }

  public void setIpWhiteList(String ipWhiteList) {
    this.ipWhiteList = ipWhiteList;
  }

  public long getCacheFileReaderClearPeriod() {
    return cacheFileReaderClearPeriod;
  }

  public void setCacheFileReaderClearPeriod(long cacheFileReaderClearPeriod) {
    this.cacheFileReaderClearPeriod = cacheFileReaderClearPeriod;
  }

  public long getQueryTimeoutThreshold() {
    return queryTimeoutThreshold;
  }

  public void setQueryTimeoutThreshold(long queryTimeoutThreshold) {
    this.queryTimeoutThreshold = queryTimeoutThreshold;
  }

  public int getSessionTimeoutThreshold() {
    return sessionTimeoutThreshold;
  }

  public void setSessionTimeoutThreshold(int sessionTimeoutThreshold) {
    this.sessionTimeoutThreshold = sessionTimeoutThreshold;
  }

  public String getRpcImplClassName() {
    return rpcImplClassName;
  }

  public String getInfluxDBImplClassName() {
    return influxdbImplClassName;
  }

  public void setRpcImplClassName(String rpcImplClassName) {
    this.rpcImplClassName = rpcImplClassName;
  }

  public WALMode getWalMode() {
    return walMode;
  }

  public void setWalMode(WALMode walMode) {
    this.walMode = walMode;
  }

  public int getMaxWalNodesNum() {
    return maxWalNodesNum;
  }

  void setMaxWalNodesNum(int maxWalNodesNum) {
    this.maxWalNodesNum = maxWalNodesNum;
  }

  public long getFsyncWalDelayInMs() {
    return fsyncWalDelayInMs;
  }

  void setFsyncWalDelayInMs(long fsyncWalDelayInMs) {
    this.fsyncWalDelayInMs = fsyncWalDelayInMs;
  }

  public int getWalBufferSize() {
    return walBufferSize;
  }

  public void setWalBufferSize(int walBufferSize) {
    this.walBufferSize = walBufferSize;
  }

  public int getWalBufferEntrySize() {
    return walBufferEntrySize;
  }

  void setWalBufferEntrySize(int walBufferEntrySize) {
    this.walBufferEntrySize = walBufferEntrySize;
  }

  public int getWalBufferQueueCapacity() {
    return walBufferQueueCapacity;
  }

  void setWalBufferQueueCapacity(int walBufferQueueCapacity) {
    this.walBufferQueueCapacity = walBufferQueueCapacity;
  }

  public long getWalFileSizeThresholdInByte() {
    return walFileSizeThresholdInByte;
  }

  void setWalFileSizeThresholdInByte(long walFileSizeThresholdInByte) {
    this.walFileSizeThresholdInByte = walFileSizeThresholdInByte;
  }

  public long getCheckpointFileSizeThresholdInByte() {
    return checkpointFileSizeThresholdInByte;
  }

  public void setCheckpointFileSizeThresholdInByte(long checkpointFileSizeThresholdInByte) {
    this.checkpointFileSizeThresholdInByte = checkpointFileSizeThresholdInByte;
  }

  public double getWalMinEffectiveInfoRatio() {
    return walMinEffectiveInfoRatio;
  }

  void setWalMinEffectiveInfoRatio(double walMinEffectiveInfoRatio) {
    this.walMinEffectiveInfoRatio = walMinEffectiveInfoRatio;
  }

  public long getWalMemTableSnapshotThreshold() {
    return walMemTableSnapshotThreshold;
  }

  void setWalMemTableSnapshotThreshold(long walMemTableSnapshotThreshold) {
    this.walMemTableSnapshotThreshold = walMemTableSnapshotThreshold;
  }

  public int getMaxWalMemTableSnapshotNum() {
    return maxWalMemTableSnapshotNum;
  }

  void setMaxWalMemTableSnapshotNum(int maxWalMemTableSnapshotNum) {
    this.maxWalMemTableSnapshotNum = maxWalMemTableSnapshotNum;
  }

  public long getDeleteWalFilesPeriodInMs() {
    return deleteWalFilesPeriodInMs;
  }

  void setDeleteWalFilesPeriodInMs(long deleteWalFilesPeriodInMs) {
    this.deleteWalFilesPeriodInMs = deleteWalFilesPeriodInMs;
  }

  public boolean isChunkBufferPoolEnable() {
    return chunkBufferPoolEnable;
  }

  void setChunkBufferPoolEnable(boolean chunkBufferPoolEnable) {
    this.chunkBufferPoolEnable = chunkBufferPoolEnable;
  }

  public long getMergeIntervalSec() {
    return mergeIntervalSec;
  }

  void setMergeIntervalSec(long mergeIntervalSec) {
    this.mergeIntervalSec = mergeIntervalSec;
  }

  public double getBufferedArraysMemoryProportion() {
    return bufferedArraysMemoryProportion;
  }

  public void setBufferedArraysMemoryProportion(double bufferedArraysMemoryProportion) {
    this.bufferedArraysMemoryProportion = bufferedArraysMemoryProportion;
  }

  public double getFlushProportion() {
    return flushProportion;
  }

  public void setFlushProportion(double flushProportion) {
    this.flushProportion = flushProportion;
  }

  public double getRejectProportion() {
    return rejectProportion;
  }

  public void setRejectProportion(double rejectProportion) {
    this.rejectProportion = rejectProportion;
  }

  public double getWriteMemoryVariationReportProportion() {
    return writeMemoryVariationReportProportion;
  }

  public void setWriteMemoryVariationReportProportion(double writeMemoryVariationReportProportion) {
    this.writeMemoryVariationReportProportion = writeMemoryVariationReportProportion;
  }

  public long getAllocateMemoryForStorageEngine() {
    return allocateMemoryForStorageEngine;
  }

  public void setAllocateMemoryForStorageEngine(long allocateMemoryForStorageEngine) {
    this.allocateMemoryForStorageEngine = allocateMemoryForStorageEngine;
  }

  public long getAllocateMemoryForSchema() {
    return allocateMemoryForSchema;
  }

  public long getAllocateMemoryForConsensus() {
    return allocateMemoryForConsensus;
  }

  public void setAllocateMemoryForSchema(long allocateMemoryForSchema) {
    this.allocateMemoryForSchema = allocateMemoryForSchema;

    this.allocateMemoryForSchemaRegion = allocateMemoryForSchema * 8 / 10;
    this.allocateMemoryForSchemaCache = allocateMemoryForSchema / 10;
    this.allocateMemoryForLastCache = allocateMemoryForSchema / 10;
  }

  public void setAllocateMemoryForConsensus(long allocateMemoryForConsensus) {
    this.allocateMemoryForConsensus = allocateMemoryForConsensus;
  }

  public long getAllocateMemoryForRead() {
    return allocateMemoryForRead;
  }

  void setAllocateMemoryForRead(long allocateMemoryForRead) {
    this.allocateMemoryForRead = allocateMemoryForRead;

    this.allocateMemoryForBloomFilterCache = allocateMemoryForRead / 1001;
    this.allocateMemoryForTimeSeriesMetaDataCache = allocateMemoryForRead * 200 / 1001;
    this.allocateMemoryForChunkCache = allocateMemoryForRead * 100 / 1001;
    this.allocateMemoryForCoordinator = allocateMemoryForRead * 50 / 1001;
    this.allocateMemoryForOperators = allocateMemoryForRead * 200 / 1001;
    this.allocateMemoryForDataExchange = allocateMemoryForRead * 200 / 1001;
    this.allocateMemoryForTimeIndex = allocateMemoryForRead * 200 / 1001;
  }

  public long getAllocateMemoryForFree() {
    return Runtime.getRuntime().maxMemory()
        - allocateMemoryForStorageEngine
        - allocateMemoryForRead
        - allocateMemoryForSchema;
  }

  public boolean isEnablePartialInsert() {
    return enablePartialInsert;
  }

  public void setEnablePartialInsert(boolean enablePartialInsert) {
    this.enablePartialInsert = enablePartialInsert;
  }

  public boolean isEnable13DataInsertAdapt() {
    return enable13DataInsertAdapt;
  }

  public void setEnable13DataInsertAdapt(boolean enable13DataInsertAdapt) {
    this.enable13DataInsertAdapt = enable13DataInsertAdapt;
  }

  public int getCompactionThreadCount() {
    return compactionThreadCount;
  }

  public void setCompactionThreadCount(int compactionThreadCount) {
    this.compactionThreadCount = compactionThreadCount;
  }

  public int getContinuousQueryThreadNum() {
    return continuousQueryThreadNum;
  }

  public void setContinuousQueryThreadNum(int continuousQueryThreadNum) {
    this.continuousQueryThreadNum = continuousQueryThreadNum;
  }

  public long getContinuousQueryMinimumEveryInterval() {
    return continuousQueryMinimumEveryInterval;
  }

  public void setContinuousQueryMinimumEveryInterval(long minimumEveryInterval) {
    this.continuousQueryMinimumEveryInterval = minimumEveryInterval;
  }

  public void setSelectIntoInsertTabletPlanRowLimit(int selectIntoInsertTabletPlanRowLimit) {
    this.selectIntoInsertTabletPlanRowLimit = selectIntoInsertTabletPlanRowLimit;
  }

  public int getSelectIntoInsertTabletPlanRowLimit() {
    return selectIntoInsertTabletPlanRowLimit;
  }

  public int getIntoOperationExecutionThreadCount() {
    return intoOperationExecutionThreadCount;
  }

  public void setIntoOperationExecutionThreadCount(int intoOperationExecutionThreadCount) {
    this.intoOperationExecutionThreadCount = intoOperationExecutionThreadCount;
  }

  public int getCompactionWriteThroughputMbPerSec() {
    return compactionWriteThroughputMbPerSec;
  }

  public void setCompactionWriteThroughputMbPerSec(int compactionWriteThroughputMbPerSec) {
    this.compactionWriteThroughputMbPerSec = compactionWriteThroughputMbPerSec;
  }

  public boolean isEnableMemControl() {
    return enableMemControl;
  }

  public void setEnableMemControl(boolean enableMemControl) {
    this.enableMemControl = enableMemControl;
  }

  public long getMemtableSizeThreshold() {
    return memtableSizeThreshold;
  }

  public void setMemtableSizeThreshold(long memtableSizeThreshold) {
    this.memtableSizeThreshold = memtableSizeThreshold;
  }

  public boolean isEnableTimedFlushSeqMemtable() {
    return enableTimedFlushSeqMemtable;
  }

  public void setEnableTimedFlushSeqMemtable(boolean enableTimedFlushSeqMemtable) {
    this.enableTimedFlushSeqMemtable = enableTimedFlushSeqMemtable;
  }

  public long getSeqMemtableFlushInterval() {
    return seqMemtableFlushInterval;
  }

  public void setSeqMemtableFlushInterval(long seqMemtableFlushInterval) {
    this.seqMemtableFlushInterval = seqMemtableFlushInterval;
  }

  public long getSeqMemtableFlushCheckInterval() {
    return seqMemtableFlushCheckInterval;
  }

  public void setSeqMemtableFlushCheckInterval(long seqMemtableFlushCheckInterval) {
    this.seqMemtableFlushCheckInterval = seqMemtableFlushCheckInterval;
  }

  public boolean isEnableTimedFlushUnseqMemtable() {
    return enableTimedFlushUnseqMemtable;
  }

  public void setEnableTimedFlushUnseqMemtable(boolean enableTimedFlushUnseqMemtable) {
    this.enableTimedFlushUnseqMemtable = enableTimedFlushUnseqMemtable;
  }

  public long getUnseqMemtableFlushInterval() {
    return unseqMemtableFlushInterval;
  }

  public void setUnseqMemtableFlushInterval(long unseqMemtableFlushInterval) {
    this.unseqMemtableFlushInterval = unseqMemtableFlushInterval;
  }

  public long getUnseqMemtableFlushCheckInterval() {
    return unseqMemtableFlushCheckInterval;
  }

  public void setUnseqMemtableFlushCheckInterval(long unseqMemtableFlushCheckInterval) {
    this.unseqMemtableFlushCheckInterval = unseqMemtableFlushCheckInterval;
  }

  public TVListSortAlgorithm getTvListSortAlgorithm() {
    return tvListSortAlgorithm;
  }

  public void setTvListSortAlgorithm(TVListSortAlgorithm tvListSortAlgorithm) {
    this.tvListSortAlgorithm = tvListSortAlgorithm;
  }

  public int getAvgSeriesPointNumberThreshold() {
    return avgSeriesPointNumberThreshold;
  }

  public void setAvgSeriesPointNumberThreshold(int avgSeriesPointNumberThreshold) {
    this.avgSeriesPointNumberThreshold = avgSeriesPointNumberThreshold;
  }

  public long getCrossCompactionFileSelectionTimeBudget() {
    return crossCompactionFileSelectionTimeBudget;
  }

  void setCrossCompactionFileSelectionTimeBudget(long crossCompactionFileSelectionTimeBudget) {
    this.crossCompactionFileSelectionTimeBudget = crossCompactionFileSelectionTimeBudget;
  }

  public boolean isRpcThriftCompressionEnable() {
    return rpcThriftCompressionEnable;
  }

  public void setRpcThriftCompressionEnable(boolean rpcThriftCompressionEnable) {
    this.rpcThriftCompressionEnable = rpcThriftCompressionEnable;
  }

  public boolean isMetaDataCacheEnable() {
    return metaDataCacheEnable;
  }

  public void setMetaDataCacheEnable(boolean metaDataCacheEnable) {
    this.metaDataCacheEnable = metaDataCacheEnable;
  }

  public long getAllocateMemoryForBloomFilterCache() {
    return allocateMemoryForBloomFilterCache;
  }

  public void setAllocateMemoryForBloomFilterCache(long allocateMemoryForBloomFilterCache) {
    this.allocateMemoryForBloomFilterCache = allocateMemoryForBloomFilterCache;
  }

  public long getAllocateMemoryForTimeSeriesMetaDataCache() {
    return allocateMemoryForTimeSeriesMetaDataCache;
  }

  public void setAllocateMemoryForTimeSeriesMetaDataCache(
      long allocateMemoryForTimeSeriesMetaDataCache) {
    this.allocateMemoryForTimeSeriesMetaDataCache = allocateMemoryForTimeSeriesMetaDataCache;
  }

  public long getAllocateMemoryForChunkCache() {
    return allocateMemoryForChunkCache;
  }

  public void setAllocateMemoryForChunkCache(long allocateMemoryForChunkCache) {
    this.allocateMemoryForChunkCache = allocateMemoryForChunkCache;
  }

  public long getAllocateMemoryForCoordinator() {
    return allocateMemoryForCoordinator;
  }

  public void setAllocateMemoryForCoordinator(long allocateMemoryForCoordinator) {
    this.allocateMemoryForCoordinator = allocateMemoryForCoordinator;
  }

  public long getAllocateMemoryForOperators() {
    return allocateMemoryForOperators;
  }

  public void setAllocateMemoryForOperators(long allocateMemoryForOperators) {
    this.allocateMemoryForOperators = allocateMemoryForOperators;
  }

  public long getAllocateMemoryForDataExchange() {
    return allocateMemoryForDataExchange;
  }

  public void setAllocateMemoryForDataExchange(long allocateMemoryForDataExchange) {
    this.allocateMemoryForDataExchange = allocateMemoryForDataExchange;
  }

  public long getAllocateMemoryForTimeIndex() {
    return allocateMemoryForTimeIndex;
  }

  public void setAllocateMemoryForTimeIndex(long allocateMemoryForTimeIndex) {
    this.allocateMemoryForTimeIndex = allocateMemoryForTimeIndex;
  }

  public long getAllocateMemoryForTimePartitionInfo() {
    return allocateMemoryForTimePartitionInfo;
  }

  public void setAllocateMemoryForTimePartitionInfo(long allocateMemoryForTimePartitionInfo) {
    this.allocateMemoryForTimePartitionInfo = allocateMemoryForTimePartitionInfo;
  }

  public boolean isEnableQueryMemoryEstimation() {
    return enableQueryMemoryEstimation;
  }

  public void setEnableQueryMemoryEstimation(boolean enableQueryMemoryEstimation) {
    this.enableQueryMemoryEstimation = enableQueryMemoryEstimation;
  }

  public boolean isLastCacheEnabled() {
    return lastCacheEnable;
  }

  public void setEnableLastCache(boolean lastCacheEnable) {
    this.lastCacheEnable = lastCacheEnable;
  }

  public boolean isEnableWatermark() {
    return enableWatermark;
  }

  public void setEnableWatermark(boolean enableWatermark) {
    this.enableWatermark = enableWatermark;
  }

  public String getWatermarkSecretKey() {
    return watermarkSecretKey;
  }

  public void setWatermarkSecretKey(String watermarkSecretKey) {
    this.watermarkSecretKey = watermarkSecretKey;
  }

  public String getWatermarkBitString() {
    return watermarkBitString;
  }

  public void setWatermarkBitString(String watermarkBitString) {
    this.watermarkBitString = watermarkBitString;
  }

  public String getWatermarkMethod() {
    return this.watermarkMethod;
  }

  public void setWatermarkMethod(String watermarkMethod) {
    this.watermarkMethod = watermarkMethod;
  }

  public String getWatermarkMethodName() {
    return watermarkMethod.split("\\(")[0];
  }

  public int getWatermarkParamMarkRate() {
    return Integer.parseInt(getWatermarkParamValue("embed_row_cycle", "5"));
  }

  public int getWatermarkParamMaxRightBit() {
    return Integer.parseInt(getWatermarkParamValue("embed_lsb_num", "5"));
  }

  private String getWatermarkParamValue(String key, String defaultValue) {
    String res = getWatermarkParamValue(key);
    if (res != null) {
      return res;
    }
    return defaultValue;
  }

  private String getWatermarkParamValue(String key) {
    String pattern = key + "=(\\w*)";
    Pattern r = Pattern.compile(pattern);
    Matcher m = r.matcher(watermarkMethod);
    if (m.find() && m.groupCount() > 0) {
      return m.group(1);
    }
    return null;
  }

  public boolean isAutoCreateSchemaEnabled() {
    return enableAutoCreateSchema;
  }

  public void setAutoCreateSchemaEnabled(boolean enableAutoCreateSchema) {
    this.enableAutoCreateSchema = enableAutoCreateSchema;
  }

  public TSDataType getBooleanStringInferType() {
    return booleanStringInferType;
  }

  public void setBooleanStringInferType(TSDataType booleanStringInferType) {
    this.booleanStringInferType = booleanStringInferType;
  }

  public TSDataType getIntegerStringInferType() {
    return integerStringInferType;
  }

  public void setIntegerStringInferType(TSDataType integerStringInferType) {
    this.integerStringInferType = integerStringInferType;
  }

  public void setLongStringInferType(TSDataType longStringInferType) {
    this.longStringInferType = longStringInferType;
  }

  public TSDataType getLongStringInferType() {
    return longStringInferType;
  }

  public TSDataType getFloatingStringInferType() {
    return floatingStringInferType;
  }

  public void setFloatingStringInferType(TSDataType floatingNumberStringInferType) {
    this.floatingStringInferType = floatingNumberStringInferType;
  }

  public TSDataType getNanStringInferType() {
    return nanStringInferType;
  }

  public void setNanStringInferType(TSDataType nanStringInferType) {
    if (nanStringInferType != TSDataType.DOUBLE
        && nanStringInferType != TSDataType.FLOAT
        && nanStringInferType != TSDataType.TEXT) {
      throw new IllegalArgumentException(
          "Config Property nan_string_infer_type can only be FLOAT, DOUBLE or TEXT but is "
              + nanStringInferType);
    }
    this.nanStringInferType = nanStringInferType;
  }

  public int getDefaultStorageGroupLevel() {
    return defaultStorageGroupLevel;
  }

  void setDefaultStorageGroupLevel(int defaultStorageGroupLevel) {
    this.defaultStorageGroupLevel = defaultStorageGroupLevel;
  }

  public TSEncoding getDefaultBooleanEncoding() {
    return defaultBooleanEncoding;
  }

  public void setDefaultBooleanEncoding(TSEncoding defaultBooleanEncoding) {
    this.defaultBooleanEncoding = defaultBooleanEncoding;
  }

  void setDefaultBooleanEncoding(String defaultBooleanEncoding) {
    this.defaultBooleanEncoding = TSEncoding.valueOf(defaultBooleanEncoding);
  }

  public TSEncoding getDefaultInt32Encoding() {
    return defaultInt32Encoding;
  }

  public void setDefaultInt32Encoding(TSEncoding defaultInt32Encoding) {
    this.defaultInt32Encoding = defaultInt32Encoding;
  }

  void setDefaultInt32Encoding(String defaultInt32Encoding) {
    this.defaultInt32Encoding = TSEncoding.valueOf(defaultInt32Encoding);
  }

  public TSEncoding getDefaultInt64Encoding() {
    return defaultInt64Encoding;
  }

  public void setDefaultInt64Encoding(TSEncoding defaultInt64Encoding) {
    this.defaultInt64Encoding = defaultInt64Encoding;
  }

  void setDefaultInt64Encoding(String defaultInt64Encoding) {
    this.defaultInt64Encoding = TSEncoding.valueOf(defaultInt64Encoding);
  }

  public TSEncoding getDefaultFloatEncoding() {
    return defaultFloatEncoding;
  }

  public void setDefaultFloatEncoding(TSEncoding defaultFloatEncoding) {
    this.defaultFloatEncoding = defaultFloatEncoding;
  }

  void setDefaultFloatEncoding(String defaultFloatEncoding) {
    this.defaultFloatEncoding = TSEncoding.valueOf(defaultFloatEncoding);
  }

  public TSEncoding getDefaultDoubleEncoding() {
    return defaultDoubleEncoding;
  }

  public void setDefaultDoubleEncoding(TSEncoding defaultDoubleEncoding) {
    this.defaultDoubleEncoding = defaultDoubleEncoding;
  }

  void setDefaultDoubleEncoding(String defaultDoubleEncoding) {
    this.defaultDoubleEncoding = TSEncoding.valueOf(defaultDoubleEncoding);
  }

  public TSEncoding getDefaultTextEncoding() {
    return defaultTextEncoding;
  }

  public void setDefaultTextEncoding(TSEncoding defaultTextEncoding) {
    this.defaultTextEncoding = defaultTextEncoding;
  }

  void setDefaultTextEncoding(String defaultTextEncoding) {
    this.defaultTextEncoding = TSEncoding.valueOf(defaultTextEncoding);
  }

  FSType getTsFileStorageFs() {
    return tsFileStorageFs;
  }

  void setTsFileStorageFs(String tsFileStorageFs) {
    this.tsFileStorageFs = FSType.valueOf(tsFileStorageFs);
  }

  String getCoreSitePath() {
    return coreSitePath;
  }

  void setCoreSitePath(String coreSitePath) {
    this.coreSitePath = coreSitePath;
  }

  String getHdfsSitePath() {
    return hdfsSitePath;
  }

  void setHdfsSitePath(String hdfsSitePath) {
    this.hdfsSitePath = hdfsSitePath;
  }

  public String[] getHdfsIp() {
    return hdfsIp.split(",");
  }

  String getRawHDFSIp() {
    return hdfsIp;
  }

  void setHdfsIp(String[] hdfsIp) {
    this.hdfsIp = String.join(",", hdfsIp);
  }

  String getHdfsPort() {
    return hdfsPort;
  }

  void setHdfsPort(String hdfsPort) {
    this.hdfsPort = hdfsPort;
  }

  public int getUpgradeThreadCount() {
    return upgradeThreadCount;
  }

  public int getSettleThreadNum() {
    return settleThreadNum;
  }

  void setUpgradeThreadCount(int upgradeThreadCount) {
    this.upgradeThreadCount = upgradeThreadCount;
  }

  String getDfsNameServices() {
    return dfsNameServices;
  }

  void setDfsNameServices(String dfsNameServices) {
    this.dfsNameServices = dfsNameServices;
  }

  public String[] getDfsHaNamenodes() {
    return dfsHaNamenodes.split(",");
  }

  String getRawDfsHaNamenodes() {
    return dfsHaNamenodes;
  }

  void setDfsHaNamenodes(String[] dfsHaNamenodes) {
    this.dfsHaNamenodes = String.join(",", dfsHaNamenodes);
  }

  boolean isDfsHaAutomaticFailoverEnabled() {
    return dfsHaAutomaticFailoverEnabled;
  }

  void setDfsHaAutomaticFailoverEnabled(boolean dfsHaAutomaticFailoverEnabled) {
    this.dfsHaAutomaticFailoverEnabled = dfsHaAutomaticFailoverEnabled;
  }

  String getDfsClientFailoverProxyProvider() {
    return dfsClientFailoverProxyProvider;
  }

  void setDfsClientFailoverProxyProvider(String dfsClientFailoverProxyProvider) {
    this.dfsClientFailoverProxyProvider = dfsClientFailoverProxyProvider;
  }

  boolean isUseKerberos() {
    return useKerberos;
  }

  void setUseKerberos(boolean useKerberos) {
    this.useKerberos = useKerberos;
  }

  String getKerberosKeytabFilePath() {
    return kerberosKeytabFilePath;
  }

  void setKerberosKeytabFilePath(String kerberosKeytabFilePath) {
    this.kerberosKeytabFilePath = kerberosKeytabFilePath;
  }

  String getKerberosPrincipal() {
    return kerberosPrincipal;
  }

  void setKerberosPrincipal(String kerberosPrincipal) {
    this.kerberosPrincipal = kerberosPrincipal;
  }

  public int getThriftServerAwaitTimeForStopService() {
    return thriftServerAwaitTimeForStopService;
  }

  public void setThriftServerAwaitTimeForStopService(int thriftServerAwaitTimeForStopService) {
    this.thriftServerAwaitTimeForStopService = thriftServerAwaitTimeForStopService;
  }

  public boolean isEnableMQTTService() {
    return enableMQTTService;
  }

  public void setEnableMQTTService(boolean enableMQTTService) {
    this.enableMQTTService = enableMQTTService;
  }

  public String getMqttHost() {
    return mqttHost;
  }

  public void setMqttHost(String mqttHost) {
    this.mqttHost = mqttHost;
  }

  public int getMqttPort() {
    return mqttPort;
  }

  public void setMqttPort(int mqttPort) {
    this.mqttPort = mqttPort;
  }

  public int getMqttHandlerPoolSize() {
    return mqttHandlerPoolSize;
  }

  public void setMqttHandlerPoolSize(int mqttHandlerPoolSize) {
    this.mqttHandlerPoolSize = mqttHandlerPoolSize;
  }

  public String getMqttPayloadFormatter() {
    return mqttPayloadFormatter;
  }

  public void setMqttPayloadFormatter(String mqttPayloadFormatter) {
    this.mqttPayloadFormatter = mqttPayloadFormatter;
  }

  public int getMqttMaxMessageSize() {
    return mqttMaxMessageSize;
  }

  public void setMqttMaxMessageSize(int mqttMaxMessageSize) {
    this.mqttMaxMessageSize = mqttMaxMessageSize;
  }

  public int getTagAttributeTotalSize() {
    return tagAttributeTotalSize;
  }

  public void setTagAttributeTotalSize(int tagAttributeTotalSize) {
    this.tagAttributeTotalSize = tagAttributeTotalSize;
  }

  public int getTagAttributeFlushInterval() {
    return tagAttributeFlushInterval;
  }

  public void setTagAttributeFlushInterval(int tagAttributeFlushInterval) {
    this.tagAttributeFlushInterval = tagAttributeFlushInterval;
  }

  public int getPrimitiveArraySize() {
    return primitiveArraySize;
  }

  public void setPrimitiveArraySize(int primitiveArraySize) {
    this.primitiveArraySize = primitiveArraySize;
  }

  public long getStartUpNanosecond() {
    return startUpNanosecond;
  }

  public int getThriftMaxFrameSize() {
    return thriftMaxFrameSize;
  }

  public void setThriftMaxFrameSize(int thriftMaxFrameSize) {
    this.thriftMaxFrameSize = thriftMaxFrameSize;
    RpcTransportFactory.setThriftMaxFrameSize(this.thriftMaxFrameSize);
  }

  public int getThriftDefaultBufferSize() {
    return thriftDefaultBufferSize;
  }

  public void setThriftDefaultBufferSize(int thriftDefaultBufferSize) {
    this.thriftDefaultBufferSize = thriftDefaultBufferSize;
    RpcTransportFactory.setDefaultBufferCapacity(this.thriftDefaultBufferSize);
  }

  public int getCheckPeriodWhenInsertBlocked() {
    return checkPeriodWhenInsertBlocked;
  }

  public void setCheckPeriodWhenInsertBlocked(int checkPeriodWhenInsertBlocked) {
    this.checkPeriodWhenInsertBlocked = checkPeriodWhenInsertBlocked;
  }

  public int getMaxWaitingTimeWhenInsertBlocked() {
    return maxWaitingTimeWhenInsertBlockedInMs;
  }

  public void setMaxWaitingTimeWhenInsertBlocked(int maxWaitingTimeWhenInsertBlocked) {
    this.maxWaitingTimeWhenInsertBlockedInMs = maxWaitingTimeWhenInsertBlocked;
  }

  public int getFrequencyIntervalInMinute() {
    return frequencyIntervalInMinute;
  }

  public void setFrequencyIntervalInMinute(int frequencyIntervalInMinute) {
    this.frequencyIntervalInMinute = frequencyIntervalInMinute;
  }

  public long getSlowQueryThreshold() {
    return slowQueryThreshold;
  }

  public void setSlowQueryThreshold(long slowQueryThreshold) {
    this.slowQueryThreshold = slowQueryThreshold;
  }

  public boolean isEnableIndex() {
    return enableIndex;
  }

  public void setEnableIndex(boolean enableIndex) {
    this.enableIndex = enableIndex;
  }

  void setConcurrentIndexBuildThread(int concurrentIndexBuildThread) {
    this.concurrentIndexBuildThread = concurrentIndexBuildThread;
  }

  public int getConcurrentIndexBuildThread() {
    return concurrentIndexBuildThread;
  }

  public String getIndexRootFolder() {
    return indexRootFolder;
  }

  public void setIndexRootFolder(String indexRootFolder) {
    this.indexRootFolder = indexRootFolder;
  }

  public int getDefaultIndexWindowRange() {
    return defaultIndexWindowRange;
  }

  public void setDefaultIndexWindowRange(int defaultIndexWindowRange) {
    this.defaultIndexWindowRange = defaultIndexWindowRange;
  }

  public int getDataRegionNum() {
    return dataRegionNum;
  }

  public void setDataRegionNum(int dataRegionNum) {
    this.dataRegionNum = dataRegionNum;
  }

  public long getRecoveryLogIntervalInMs() {
    return recoveryLogIntervalInMs;
  }

  public void setRecoveryLogIntervalInMs(long recoveryLogIntervalInMs) {
    this.recoveryLogIntervalInMs = recoveryLogIntervalInMs;
  }

  public boolean isRpcAdvancedCompressionEnable() {
    return rpcAdvancedCompressionEnable;
  }

  public void setRpcAdvancedCompressionEnable(boolean rpcAdvancedCompressionEnable) {
    this.rpcAdvancedCompressionEnable = rpcAdvancedCompressionEnable;
    RpcTransportFactory.setUseSnappy(this.rpcAdvancedCompressionEnable);
  }

  public int getMlogBufferSize() {
    return mlogBufferSize;
  }

  public void setMlogBufferSize(int mlogBufferSize) {
    this.mlogBufferSize = mlogBufferSize;
  }

  public long getSyncMlogPeriodInMs() {
    return syncMlogPeriodInMs;
  }

  public void setSyncMlogPeriodInMs(long syncMlogPeriodInMs) {
    this.syncMlogPeriodInMs = syncMlogPeriodInMs;
  }

  public int getTlogBufferSize() {
    return tlogBufferSize;
  }

  public void setTlogBufferSize(int tlogBufferSize) {
    this.tlogBufferSize = tlogBufferSize;
  }

  public boolean isEnableRpcService() {
    return enableRpcService;
  }

  public void setEnableRpcService(boolean enableRpcService) {
    this.enableRpcService = enableRpcService;
  }

  public boolean isEnableInfluxDBRpcService() {
    return enableInfluxDBRpcService;
  }

  public void setEnableInfluxDBRpcService(boolean enableInfluxDBRpcService) {
    this.enableInfluxDBRpcService = enableInfluxDBRpcService;
  }

  public int getIoTaskQueueSizeForFlushing() {
    return ioTaskQueueSizeForFlushing;
  }

  public void setIoTaskQueueSizeForFlushing(int ioTaskQueueSizeForFlushing) {
    this.ioTaskQueueSizeForFlushing = ioTaskQueueSizeForFlushing;
  }

  public boolean isEnableSeqSpaceCompaction() {
    return enableSeqSpaceCompaction;
  }

  public void setEnableSeqSpaceCompaction(boolean enableSeqSpaceCompaction) {
    this.enableSeqSpaceCompaction = enableSeqSpaceCompaction;
  }

  public boolean isEnableUnseqSpaceCompaction() {
    return enableUnseqSpaceCompaction;
  }

  public void setEnableUnseqSpaceCompaction(boolean enableUnseqSpaceCompaction) {
    this.enableUnseqSpaceCompaction = enableUnseqSpaceCompaction;
  }

  public boolean isEnableCrossSpaceCompaction() {
    return enableCrossSpaceCompaction;
  }

  public void setEnableCrossSpaceCompaction(boolean enableCrossSpaceCompaction) {
    this.enableCrossSpaceCompaction = enableCrossSpaceCompaction;
  }

  public boolean isEnableMLNodeService() {
    return enableMLNodeService;
  }

  public void setEnableMLNodeService(boolean enableMLNodeService) {
    this.enableMLNodeService = enableMLNodeService;
  }

  public InnerSequenceCompactionSelector getInnerSequenceCompactionSelector() {
    return innerSequenceCompactionSelector;
  }

  public void setInnerSequenceCompactionSelector(
      InnerSequenceCompactionSelector innerSequenceCompactionSelector) {
    this.innerSequenceCompactionSelector = innerSequenceCompactionSelector;
  }

  public InnerUnsequenceCompactionSelector getInnerUnsequenceCompactionSelector() {
    return innerUnsequenceCompactionSelector;
  }

  public void setInnerUnsequenceCompactionSelector(
      InnerUnsequenceCompactionSelector innerUnsequenceCompactionSelector) {
    this.innerUnsequenceCompactionSelector = innerUnsequenceCompactionSelector;
  }

  public InnerSeqCompactionPerformer getInnerSeqCompactionPerformer() {
    return innerSeqCompactionPerformer;
  }

  public void setInnerSeqCompactionPerformer(
      InnerSeqCompactionPerformer innerSeqCompactionPerformer) {
    this.innerSeqCompactionPerformer = innerSeqCompactionPerformer;
  }

  public InnerUnseqCompactionPerformer getInnerUnseqCompactionPerformer() {
    return innerUnseqCompactionPerformer;
  }

  public void setInnerUnseqCompactionPerformer(
      InnerUnseqCompactionPerformer innerUnseqCompactionPerformer) {
    this.innerUnseqCompactionPerformer = innerUnseqCompactionPerformer;
  }

  public CrossCompactionSelector getCrossCompactionSelector() {
    return crossCompactionSelector;
  }

  public void setCrossCompactionSelector(CrossCompactionSelector crossCompactionSelector) {
    this.crossCompactionSelector = crossCompactionSelector;
  }

  public CrossCompactionPerformer getCrossCompactionPerformer() {
    return crossCompactionPerformer;
  }

  public void setCrossCompactionPerformer(CrossCompactionPerformer crossCompactionPerformer) {
    this.crossCompactionPerformer = crossCompactionPerformer;
  }

  public CompactionPriority getCompactionPriority() {
    return compactionPriority;
  }

  public void setCompactionPriority(CompactionPriority compactionPriority) {
    this.compactionPriority = compactionPriority;
  }

  public long getTargetCompactionFileSize() {
    return targetCompactionFileSize;
  }

  public void setTargetCompactionFileSize(long targetCompactionFileSize) {
    this.targetCompactionFileSize = targetCompactionFileSize;
  }

  public long getTargetChunkSize() {
    return targetChunkSize;
  }

  public void setTargetChunkSize(long targetChunkSize) {
    this.targetChunkSize = targetChunkSize;
  }

  public long getChunkSizeLowerBoundInCompaction() {
    return chunkSizeLowerBoundInCompaction;
  }

  public void setChunkSizeLowerBoundInCompaction(long chunkSizeLowerBoundInCompaction) {
    this.chunkSizeLowerBoundInCompaction = chunkSizeLowerBoundInCompaction;
  }

  public long getTargetChunkPointNum() {
    return targetChunkPointNum;
  }

  public void setTargetChunkPointNum(long targetChunkPointNum) {
    this.targetChunkPointNum = targetChunkPointNum;
  }

  public long getChunkPointNumLowerBoundInCompaction() {
    return chunkPointNumLowerBoundInCompaction;
  }

  public void setChunkPointNumLowerBoundInCompaction(long chunkPointNumLowerBoundInCompaction) {
    this.chunkPointNumLowerBoundInCompaction = chunkPointNumLowerBoundInCompaction;
  }

  public long getCompactionAcquireWriteLockTimeout() {
    return compactionAcquireWriteLockTimeout;
  }

  public void setCompactionAcquireWriteLockTimeout(long compactionAcquireWriteLockTimeout) {
    this.compactionAcquireWriteLockTimeout = compactionAcquireWriteLockTimeout;
  }

  public long getCompactionScheduleIntervalInMs() {
    return compactionScheduleIntervalInMs;
  }

  public void setCompactionScheduleIntervalInMs(long compactionScheduleIntervalInMs) {
    this.compactionScheduleIntervalInMs = compactionScheduleIntervalInMs;
  }

  public int getMaxInnerCompactionCandidateFileNum() {
    return maxInnerCompactionCandidateFileNum;
  }

  public void setMaxInnerCompactionCandidateFileNum(int maxInnerCompactionCandidateFileNum) {
    this.maxInnerCompactionCandidateFileNum = maxInnerCompactionCandidateFileNum;
  }

  public int getMaxCrossCompactionCandidateFileNum() {
    return maxCrossCompactionCandidateFileNum;
  }

  public void setMaxCrossCompactionCandidateFileNum(int maxCrossCompactionCandidateFileNum) {
    this.maxCrossCompactionCandidateFileNum = maxCrossCompactionCandidateFileNum;
  }

  public long getMaxCrossCompactionCandidateFileSize() {
    return maxCrossCompactionCandidateFileSize;
  }

  public void setMaxCrossCompactionCandidateFileSize(long maxCrossCompactionCandidateFileSize) {
    this.maxCrossCompactionCandidateFileSize = maxCrossCompactionCandidateFileSize;
  }

  public int getMinCrossCompactionUnseqFileLevel() {
    return minCrossCompactionUnseqFileLevel;
  }

  public void setMinCrossCompactionUnseqFileLevel(int minCrossCompactionUnseqFileLevel) {
    this.minCrossCompactionUnseqFileLevel = minCrossCompactionUnseqFileLevel;
  }

  public long getCompactionSubmissionIntervalInMs() {
    return compactionSubmissionIntervalInMs;
  }

  public void setCompactionSubmissionIntervalInMs(long interval) {
    compactionSubmissionIntervalInMs = interval;
  }

  public int getSubCompactionTaskNum() {
    return subCompactionTaskNum;
  }

  public void setSubCompactionTaskNum(int subCompactionTaskNum) {
    this.subCompactionTaskNum = subCompactionTaskNum;
  }

  public String getDeviceIDTransformationMethod() {
    return deviceIDTransformationMethod;
  }

  public void setDeviceIDTransformationMethod(String deviceIDTransformationMethod) {
    this.deviceIDTransformationMethod = deviceIDTransformationMethod;
  }

  public boolean isEnableIDTable() {
    return enableIDTable;
  }

  public void setEnableIDTable(boolean enableIDTable) {
    this.enableIDTable = enableIDTable;
  }

  public boolean isEnableIDTableLogFile() {
    return enableIDTableLogFile;
  }

  public void setEnableIDTableLogFile(boolean enableIDTableLogFile) {
    this.enableIDTableLogFile = enableIDTableLogFile;
  }

  public String getSchemaEngineMode() {
    return schemaEngineMode;
  }

  public void setSchemaEngineMode(String schemaEngineMode) {
    this.schemaEngineMode = schemaEngineMode;
  }

  public int getCachedMNodeSizeInSchemaFileMode() {
    return cachedMNodeSizeInSchemaFileMode;
  }

  @TestOnly
  public void setCachedMNodeSizeInSchemaFileMode(int cachedMNodeSizeInSchemaFileMode) {
    this.cachedMNodeSizeInSchemaFileMode = cachedMNodeSizeInSchemaFileMode;
  }

  public short getMinimumSegmentInSchemaFile() {
    return minimumSegmentInSchemaFile;
  }

  public void setMinimumSegmentInSchemaFile(short minimumSegmentInSchemaFile) {
    this.minimumSegmentInSchemaFile = minimumSegmentInSchemaFile;
  }

  public int getPageCacheSizeInSchemaFile() {
    return pageCacheSizeInSchemaFile;
  }

  public void setPageCacheSizeInSchemaFile(int pageCacheSizeInSchemaFile) {
    this.pageCacheSizeInSchemaFile = pageCacheSizeInSchemaFile;
  }

  public int getSchemaFileLogSize() {
    return schemaFileLogSize;
  }

  public void setSchemaFileLogSize(int schemaFileLogSize) {
    this.schemaFileLogSize = schemaFileLogSize;
  }

  public int getMaxMeasurementNumOfInternalRequest() {
    return maxMeasurementNumOfInternalRequest;
  }

  public void setMaxMeasurementNumOfInternalRequest(int maxMeasurementNumOfInternalRequest) {
    this.maxMeasurementNumOfInternalRequest = maxMeasurementNumOfInternalRequest;
  }

  public String getInternalAddress() {
    return internalAddress;
  }

  public void setInternalAddress(String internalAddress) {
    this.internalAddress = internalAddress;
  }

  public int getInternalPort() {
    return internalPort;
  }

  public void setInternalPort(int internalPort) {
    this.internalPort = internalPort;
  }

  public int getMLNodePort() {
    return mlNodePort;
  }

  public void setMLNodePort(int mlNodePort) {
    this.mlNodePort = mlNodePort;
  }

  public int getDataRegionConsensusPort() {
    return dataRegionConsensusPort;
  }

  public void setDataRegionConsensusPort(int dataRegionConsensusPort) {
    this.dataRegionConsensusPort = dataRegionConsensusPort;
  }

  public int getSchemaRegionConsensusPort() {
    return schemaRegionConsensusPort;
  }

  public void setSchemaRegionConsensusPort(int schemaRegionConsensusPort) {
    this.schemaRegionConsensusPort = schemaRegionConsensusPort;
  }

  public List<TEndPoint> getTargetConfigNodeList() {
    return targetConfigNodeList;
  }

  public void setTargetConfigNodeList(List<TEndPoint> targetConfigNodeList) {
    this.targetConfigNodeList = targetConfigNodeList;
  }

  public long getJoinClusterRetryIntervalMs() {
    return joinClusterRetryIntervalMs;
  }

  public void setJoinClusterRetryIntervalMs(long joinClusterRetryIntervalMs) {
    this.joinClusterRetryIntervalMs = joinClusterRetryIntervalMs;
  }

  public String getDataRegionConsensusProtocolClass() {
    return dataRegionConsensusProtocolClass;
  }

  public void setDataRegionConsensusProtocolClass(String dataRegionConsensusProtocolClass) {
    this.dataRegionConsensusProtocolClass = dataRegionConsensusProtocolClass;
  }

  public String getSchemaRegionConsensusProtocolClass() {
    return schemaRegionConsensusProtocolClass;
  }

  public void setSchemaRegionConsensusProtocolClass(String schemaRegionConsensusProtocolClass) {
    this.schemaRegionConsensusProtocolClass = schemaRegionConsensusProtocolClass;
  }

  public String getSeriesPartitionExecutorClass() {
    return seriesPartitionExecutorClass;
  }

  public void setSeriesPartitionExecutorClass(String seriesPartitionExecutorClass) {
    this.seriesPartitionExecutorClass = seriesPartitionExecutorClass;
  }

  public int getSeriesPartitionSlotNum() {
    return seriesPartitionSlotNum;
  }

  public void setSeriesPartitionSlotNum(int seriesPartitionSlotNum) {
    this.seriesPartitionSlotNum = seriesPartitionSlotNum;
  }

  public int getMppDataExchangePort() {
    return mppDataExchangePort;
  }

  public void setMppDataExchangePort(int mppDataExchangePort) {
    this.mppDataExchangePort = mppDataExchangePort;
  }

  public int getMppDataExchangeCorePoolSize() {
    return mppDataExchangeCorePoolSize;
  }

  public void setMppDataExchangeCorePoolSize(int mppDataExchangeCorePoolSize) {
    this.mppDataExchangeCorePoolSize = mppDataExchangeCorePoolSize;
  }

  public int getMppDataExchangeMaxPoolSize() {
    return mppDataExchangeMaxPoolSize;
  }

  public void setMppDataExchangeMaxPoolSize(int mppDataExchangeMaxPoolSize) {
    this.mppDataExchangeMaxPoolSize = mppDataExchangeMaxPoolSize;
  }

  public int getMppDataExchangeKeepAliveTimeInMs() {
    return mppDataExchangeKeepAliveTimeInMs;
  }

  public void setMppDataExchangeKeepAliveTimeInMs(int mppDataExchangeKeepAliveTimeInMs) {
    this.mppDataExchangeKeepAliveTimeInMs = mppDataExchangeKeepAliveTimeInMs;
  }

  public int getConnectionTimeoutInMS() {
    return connectionTimeoutInMS;
  }

  public void setConnectionTimeoutInMS(int connectionTimeoutInMS) {
    this.connectionTimeoutInMS = connectionTimeoutInMS;
  }

  public int getMaxClientNumForEachNode() {
    return maxClientNumForEachNode;
  }

  public void setMaxClientNumForEachNode(int maxClientNumForEachNode) {
    this.maxClientNumForEachNode = maxClientNumForEachNode;
  }

  public int getCoreClientNumForEachNode() {
    return coreClientNumForEachNode;
  }

  public void setCoreClientNumForEachNode(int coreClientNumForEachNode) {
    this.coreClientNumForEachNode = coreClientNumForEachNode;
  }

  public int getSelectorNumOfClientManager() {
    return selectorNumOfClientManager;
  }

  public void setSelectorNumOfClientManager(int selectorNumOfClientManager) {
    this.selectorNumOfClientManager = selectorNumOfClientManager;
  }

  public boolean isClusterMode() {
    return isClusterMode;
  }

  public void setClusterMode(boolean isClusterMode) {
    this.isClusterMode = isClusterMode;
    checkMultiDirStrategyClassName();
  }

  public String getClusterName() {
    return clusterName;
  }

  public void setClusterName(String clusterName) {
    this.clusterName = clusterName;
  }

  public int getDataNodeId() {
    return dataNodeId;
  }

  public void setDataNodeId(int dataNodeId) {
    this.dataNodeId = dataNodeId;
  }

  public int getPartitionCacheSize() {
    return partitionCacheSize;
  }

  public String getExtPipeDir() {
    return extPipeDir;
  }

  public void setExtPipeDir(String extPipeDir) {
    this.extPipeDir = extPipeDir;
  }

  public void setPartitionCacheSize(int partitionCacheSize) {
    this.partitionCacheSize = partitionCacheSize;
  }

  public int getAuthorCacheSize() {
    return authorCacheSize;
  }

  public void setAuthorCacheSize(int authorCacheSize) {
    this.authorCacheSize = authorCacheSize;
  }

  public int getAuthorCacheExpireTime() {
    return authorCacheExpireTime;
  }

  public void setAuthorCacheExpireTime(int authorCacheExpireTime) {
    this.authorCacheExpireTime = authorCacheExpireTime;
  }

  public int getTriggerForwardMaxQueueNumber() {
    return triggerForwardMaxQueueNumber;
  }

  public void setTriggerForwardMaxQueueNumber(int triggerForwardMaxQueueNumber) {
    this.triggerForwardMaxQueueNumber = triggerForwardMaxQueueNumber;
  }

  public int getTriggerForwardMaxSizePerQueue() {
    return triggerForwardMaxSizePerQueue;
  }

  public void setTriggerForwardMaxSizePerQueue(int triggerForwardMaxSizePerQueue) {
    this.triggerForwardMaxSizePerQueue = triggerForwardMaxSizePerQueue;
  }

  public int getTriggerForwardBatchSize() {
    return triggerForwardBatchSize;
  }

  public void setTriggerForwardBatchSize(int triggerForwardBatchSize) {
    this.triggerForwardBatchSize = triggerForwardBatchSize;
  }

  public int getTriggerForwardHTTPPoolSize() {
    return triggerForwardHTTPPoolSize;
  }

  public void setTriggerForwardHTTPPoolSize(int triggerForwardHTTPPoolSize) {
    this.triggerForwardHTTPPoolSize = triggerForwardHTTPPoolSize;
  }

  public int getTriggerForwardHTTPPOOLMaxPerRoute() {
    return triggerForwardHTTPPOOLMaxPerRoute;
  }

  public void setTriggerForwardHTTPPOOLMaxPerRoute(int triggerForwardHTTPPOOLMaxPerRoute) {
    this.triggerForwardHTTPPOOLMaxPerRoute = triggerForwardHTTPPOOLMaxPerRoute;
  }

  public int getTriggerForwardMQTTPoolSize() {
    return triggerForwardMQTTPoolSize;
  }

  public void setTriggerForwardMQTTPoolSize(int triggerForwardMQTTPoolSize) {
    this.triggerForwardMQTTPoolSize = triggerForwardMQTTPoolSize;
  }

  public int getRetryNumToFindStatefulTrigger() {
    return retryNumToFindStatefulTrigger;
  }

  public void setRetryNumToFindStatefulTrigger(int retryNumToFindStatefulTrigger) {
    this.retryNumToFindStatefulTrigger = retryNumToFindStatefulTrigger;
  }

  public int getCoordinatorReadExecutorSize() {
    return coordinatorReadExecutorSize;
  }

  public void setCoordinatorReadExecutorSize(int coordinatorReadExecutorSize) {
    this.coordinatorReadExecutorSize = coordinatorReadExecutorSize;
  }

  public int getCoordinatorWriteExecutorSize() {
    return coordinatorWriteExecutorSize;
  }

  public void setCoordinatorWriteExecutorSize(int coordinatorWriteExecutorSize) {
    this.coordinatorWriteExecutorSize = coordinatorWriteExecutorSize;
  }

  public TEndPoint getAddressAndPort() {
    return new TEndPoint(rpcAddress, rpcPort);
  }

  public long getAllocateMemoryForSchemaRegion() {
    return allocateMemoryForSchemaRegion;
  }

  public void setAllocateMemoryForSchemaRegion(long allocateMemoryForSchemaRegion) {
    this.allocateMemoryForSchemaRegion = allocateMemoryForSchemaRegion;
  }

  public long getAllocateMemoryForSchemaCache() {
    return allocateMemoryForSchemaCache;
  }

  public void setAllocateMemoryForSchemaCache(long allocateMemoryForSchemaCache) {
    this.allocateMemoryForSchemaCache = allocateMemoryForSchemaCache;
  }

  public long getAllocateMemoryForPartitionCache() {
    return allocateMemoryForPartitionCache;
  }

  public void setAllocateMemoryForPartitionCache(long allocateMemoryForPartitionCache) {
    this.allocateMemoryForPartitionCache = allocateMemoryForPartitionCache;
  }

  public long getAllocateMemoryForLastCache() {
    return allocateMemoryForLastCache;
  }

  public void setAllocateMemoryForLastCache(long allocateMemoryForLastCache) {
    this.allocateMemoryForLastCache = allocateMemoryForLastCache;
  }

  public String getReadConsistencyLevel() {
    return readConsistencyLevel;
  }

  public void setReadConsistencyLevel(String readConsistencyLevel) {
    this.readConsistencyLevel = readConsistencyLevel;
  }

  public int getDriverTaskExecutionTimeSliceInMs() {
    return driverTaskExecutionTimeSliceInMs;
  }

  public void setDriverTaskExecutionTimeSliceInMs(int driverTaskExecutionTimeSliceInMs) {
    this.driverTaskExecutionTimeSliceInMs = driverTaskExecutionTimeSliceInMs;
  }

  public double getWriteProportionForMemtable() {
    return writeProportionForMemtable;
  }

  public void setWriteProportionForMemtable(double writeProportionForMemtable) {
    this.writeProportionForMemtable = writeProportionForMemtable;
  }

  public double getCompactionProportion() {
    return compactionProportion;
  }

  public double getLoadTsFileProportion() {
    return loadTsFileProportion;
  }

  public static String getEnvironmentVariables() {
    return "\n\t"
        + IoTDBConstant.IOTDB_HOME
        + "="
        + System.getProperty(IoTDBConstant.IOTDB_HOME, "null")
        + ";"
        + "\n\t"
        + IoTDBConstant.IOTDB_CONF
        + "="
        + System.getProperty(IoTDBConstant.IOTDB_CONF, "null")
        + ";"
        + "\n\t"
        + IoTDBConstant.IOTDB_DATA_HOME
        + "="
        + System.getProperty(IoTDBConstant.IOTDB_DATA_HOME, "null")
        + ";";
  }

  public void setCompactionProportion(double compactionProportion) {
    this.compactionProportion = compactionProportion;
  }

  public long getThrottleThreshold() {
    return throttleThreshold;
  }

  public void setThrottleThreshold(long throttleThreshold) {
    this.throttleThreshold = throttleThreshold;
  }

  public double getChunkMetadataSizeProportion() {
    return chunkMetadataSizeProportion;
  }

  public void setChunkMetadataSizeProportion(double chunkMetadataSizeProportion) {
    this.chunkMetadataSizeProportion = chunkMetadataSizeProportion;
  }

  public long getCacheWindowTimeInMs() {
    return cacheWindowTimeInMs;
  }

  public void setCacheWindowTimeInMs(long cacheWindowTimeInMs) {
    this.cacheWindowTimeInMs = cacheWindowTimeInMs;
  }

  public long getDataRatisConsensusLogAppenderBufferSizeMax() {
    return dataRatisConsensusLogAppenderBufferSizeMax;
  }

  public void setDataRatisConsensusLogAppenderBufferSizeMax(
      long dataRatisConsensusLogAppenderBufferSizeMax) {
    this.dataRatisConsensusLogAppenderBufferSizeMax = dataRatisConsensusLogAppenderBufferSizeMax;
  }

  public String getConfigMessage() {
    StringBuilder configMessage = new StringBuilder();
    String configContent;
    String[] notShowArray = {
      "NODE_NAME_MATCHER",
      "PARTIAL_NODE_MATCHER",
      "STORAGE_GROUP_MATCHER",
      "STORAGE_GROUP_PATTERN",
      "NODE_MATCHER",
      "NODE_PATTERN"
    };
    List<String> notShowStrings = Arrays.asList(notShowArray);
    for (Field configField : IoTDBConfig.class.getDeclaredFields()) {
      try {
        String configFieldString = configField.getName();
        if (notShowStrings.contains(configFieldString)) {
          continue;
        }
        String configType = configField.getGenericType().getTypeName();
        if (configType.contains("java.lang.String[]")) {
          String[] configList = (String[]) configField.get(this);
          configContent = Arrays.asList(configList).toString();
        } else {
          configContent = configField.get(this).toString();
        }
        configMessage
            .append("\n\t")
            .append(configField.getName())
            .append("=")
            .append(configContent)
            .append(";");
      } catch (Exception e) {
        e.printStackTrace();
      }
    }
    return configMessage.toString();
  }

  public long getDataRatisConsensusSnapshotTriggerThreshold() {
    return dataRatisConsensusSnapshotTriggerThreshold;
  }

  public void setDataRatisConsensusSnapshotTriggerThreshold(
      long dataRatisConsensusSnapshotTriggerThreshold) {
    this.dataRatisConsensusSnapshotTriggerThreshold = dataRatisConsensusSnapshotTriggerThreshold;
  }

  public boolean isDataRatisConsensusLogUnsafeFlushEnable() {
    return dataRatisConsensusLogUnsafeFlushEnable;
  }

  public void setDataRatisConsensusLogUnsafeFlushEnable(
      boolean dataRatisConsensusLogUnsafeFlushEnable) {
    this.dataRatisConsensusLogUnsafeFlushEnable = dataRatisConsensusLogUnsafeFlushEnable;
  }

  public long getDataRatisConsensusLogSegmentSizeMax() {
    return dataRatisConsensusLogSegmentSizeMax;
  }

  public void setDataRatisConsensusLogSegmentSizeMax(long dataRatisConsensusLogSegmentSizeMax) {
    this.dataRatisConsensusLogSegmentSizeMax = dataRatisConsensusLogSegmentSizeMax;
  }

  public long getDataRatisConsensusGrpcFlowControlWindow() {
    return dataRatisConsensusGrpcFlowControlWindow;
  }

  public void setDataRatisConsensusGrpcFlowControlWindow(
      long dataRatisConsensusGrpcFlowControlWindow) {
    this.dataRatisConsensusGrpcFlowControlWindow = dataRatisConsensusGrpcFlowControlWindow;
  }

  public long getDataRatisConsensusLeaderElectionTimeoutMinMs() {
    return dataRatisConsensusLeaderElectionTimeoutMinMs;
  }

  public void setDataRatisConsensusLeaderElectionTimeoutMinMs(
      long dataRatisConsensusLeaderElectionTimeoutMinMs) {
    this.dataRatisConsensusLeaderElectionTimeoutMinMs =
        dataRatisConsensusLeaderElectionTimeoutMinMs;
  }

  public long getDataRatisConsensusLeaderElectionTimeoutMaxMs() {
    return dataRatisConsensusLeaderElectionTimeoutMaxMs;
  }

  public void setDataRatisConsensusLeaderElectionTimeoutMaxMs(
      long dataRatisConsensusLeaderElectionTimeoutMaxMs) {
    this.dataRatisConsensusLeaderElectionTimeoutMaxMs =
        dataRatisConsensusLeaderElectionTimeoutMaxMs;
  }

  public long getSchemaRatisConsensusLogAppenderBufferSizeMax() {
    return schemaRatisConsensusLogAppenderBufferSizeMax;
  }

  public void setSchemaRatisConsensusLogAppenderBufferSizeMax(
      long schemaRatisConsensusLogAppenderBufferSizeMax) {
    this.schemaRatisConsensusLogAppenderBufferSizeMax =
        schemaRatisConsensusLogAppenderBufferSizeMax;
  }

  public long getSchemaRatisConsensusSnapshotTriggerThreshold() {
    return schemaRatisConsensusSnapshotTriggerThreshold;
  }

  public void setSchemaRatisConsensusSnapshotTriggerThreshold(
      long schemaRatisConsensusSnapshotTriggerThreshold) {
    this.schemaRatisConsensusSnapshotTriggerThreshold =
        schemaRatisConsensusSnapshotTriggerThreshold;
  }

  public boolean isSchemaRatisConsensusLogUnsafeFlushEnable() {
    return schemaRatisConsensusLogUnsafeFlushEnable;
  }

  public void setSchemaRatisConsensusLogUnsafeFlushEnable(
      boolean schemaRatisConsensusLogUnsafeFlushEnable) {
    this.schemaRatisConsensusLogUnsafeFlushEnable = schemaRatisConsensusLogUnsafeFlushEnable;
  }

  public long getSchemaRatisConsensusLogSegmentSizeMax() {
    return schemaRatisConsensusLogSegmentSizeMax;
  }

  public void setSchemaRatisConsensusLogSegmentSizeMax(long schemaRatisConsensusLogSegmentSizeMax) {
    this.schemaRatisConsensusLogSegmentSizeMax = schemaRatisConsensusLogSegmentSizeMax;
  }

  public long getSchemaRatisConsensusGrpcFlowControlWindow() {
    return schemaRatisConsensusGrpcFlowControlWindow;
  }

  public void setSchemaRatisConsensusGrpcFlowControlWindow(
      long schemaRatisConsensusGrpcFlowControlWindow) {
    this.schemaRatisConsensusGrpcFlowControlWindow = schemaRatisConsensusGrpcFlowControlWindow;
  }

  public long getSchemaRatisConsensusLeaderElectionTimeoutMinMs() {
    return schemaRatisConsensusLeaderElectionTimeoutMinMs;
  }

  public void setSchemaRatisConsensusLeaderElectionTimeoutMinMs(
      long schemaRatisConsensusLeaderElectionTimeoutMinMs) {
    this.schemaRatisConsensusLeaderElectionTimeoutMinMs =
        schemaRatisConsensusLeaderElectionTimeoutMinMs;
  }

  public long getSchemaRatisConsensusLeaderElectionTimeoutMaxMs() {
    return schemaRatisConsensusLeaderElectionTimeoutMaxMs;
  }

  public void setSchemaRatisConsensusLeaderElectionTimeoutMaxMs(
      long schemaRatisConsensusLeaderElectionTimeoutMaxMs) {
    this.schemaRatisConsensusLeaderElectionTimeoutMaxMs =
        schemaRatisConsensusLeaderElectionTimeoutMaxMs;
  }

  public long getCqMinEveryIntervalInMs() {
    return cqMinEveryIntervalInMs;
  }

  public void setCqMinEveryIntervalInMs(long cqMinEveryIntervalInMs) {
    this.cqMinEveryIntervalInMs = cqMinEveryIntervalInMs;
  }

  public double getUsableCompactionMemoryProportion() {
    return 1.0d - chunkMetadataSizeProportion;
  }

  public int getPatternMatchingThreshold() {
    return patternMatchingThreshold;
  }

  public void setPatternMatchingThreshold(int patternMatchingThreshold) {
    this.patternMatchingThreshold = patternMatchingThreshold;
  }

  public long getDataRatisConsensusRequestTimeoutMs() {
    return dataRatisConsensusRequestTimeoutMs;
  }

  public void setDataRatisConsensusRequestTimeoutMs(long dataRatisConsensusRequestTimeoutMs) {
    this.dataRatisConsensusRequestTimeoutMs = dataRatisConsensusRequestTimeoutMs;
  }

  public long getSchemaRatisConsensusRequestTimeoutMs() {
    return schemaRatisConsensusRequestTimeoutMs;
  }

  public void setSchemaRatisConsensusRequestTimeoutMs(long schemaRatisConsensusRequestTimeoutMs) {
    this.schemaRatisConsensusRequestTimeoutMs = schemaRatisConsensusRequestTimeoutMs;
  }

  public int getDataRatisConsensusMaxRetryAttempts() {
    return dataRatisConsensusMaxRetryAttempts;
  }

  public void setDataRatisConsensusMaxRetryAttempts(int dataRatisConsensusMaxRetryAttempts) {
    this.dataRatisConsensusMaxRetryAttempts = dataRatisConsensusMaxRetryAttempts;
  }

  public int getSchemaRatisConsensusMaxRetryAttempts() {
    return schemaRatisConsensusMaxRetryAttempts;
  }

  public void setSchemaRatisConsensusMaxRetryAttempts(int schemaRatisConsensusMaxRetryAttempts) {
    this.schemaRatisConsensusMaxRetryAttempts = schemaRatisConsensusMaxRetryAttempts;
  }

  public long getDataRatisConsensusInitialSleepTimeMs() {
    return dataRatisConsensusInitialSleepTimeMs;
  }

  public void setDataRatisConsensusInitialSleepTimeMs(long dataRatisConsensusInitialSleepTimeMs) {
    this.dataRatisConsensusInitialSleepTimeMs = dataRatisConsensusInitialSleepTimeMs;
  }

  public long getSchemaRatisConsensusInitialSleepTimeMs() {
    return schemaRatisConsensusInitialSleepTimeMs;
  }

  public void setSchemaRatisConsensusInitialSleepTimeMs(
      long schemaRatisConsensusInitialSleepTimeMs) {
    this.schemaRatisConsensusInitialSleepTimeMs = schemaRatisConsensusInitialSleepTimeMs;
  }

  public long getDataRatisConsensusMaxSleepTimeMs() {
    return dataRatisConsensusMaxSleepTimeMs;
  }

  public void setDataRatisConsensusMaxSleepTimeMs(long dataRatisConsensusMaxSleepTimeMs) {
    this.dataRatisConsensusMaxSleepTimeMs = dataRatisConsensusMaxSleepTimeMs;
  }

  public long getSchemaRatisConsensusMaxSleepTimeMs() {
    return schemaRatisConsensusMaxSleepTimeMs;
  }

  public void setSchemaRatisConsensusMaxSleepTimeMs(long schemaRatisConsensusMaxSleepTimeMs) {
    this.schemaRatisConsensusMaxSleepTimeMs = schemaRatisConsensusMaxSleepTimeMs;
  }

  public Properties getCustomizedProperties() {
    return customizedProperties;
  }

  public void setCustomizedProperties(Properties customizedProperties) {
    this.customizedProperties = customizedProperties;
  }

  public long getDataRatisConsensusPreserveWhenPurge() {
    return dataRatisConsensusPreserveWhenPurge;
  }

  public void setDataRatisConsensusPreserveWhenPurge(long dataRatisConsensusPreserveWhenPurge) {
    this.dataRatisConsensusPreserveWhenPurge = dataRatisConsensusPreserveWhenPurge;
  }

  public long getSchemaRatisConsensusPreserveWhenPurge() {
    return schemaRatisConsensusPreserveWhenPurge;
  }

  public void setSchemaRatisConsensusPreserveWhenPurge(long schemaRatisConsensusPreserveWhenPurge) {
    this.schemaRatisConsensusPreserveWhenPurge = schemaRatisConsensusPreserveWhenPurge;
  }

  public long getRatisFirstElectionTimeoutMinMs() {
    return ratisFirstElectionTimeoutMinMs;
  }

  public void setRatisFirstElectionTimeoutMinMs(long ratisFirstElectionTimeoutMinMs) {
    this.ratisFirstElectionTimeoutMinMs = ratisFirstElectionTimeoutMinMs;
  }

  public long getRatisFirstElectionTimeoutMaxMs() {
    return ratisFirstElectionTimeoutMaxMs;
  }

  public void setRatisFirstElectionTimeoutMaxMs(long ratisFirstElectionTimeoutMaxMs) {
    this.ratisFirstElectionTimeoutMaxMs = ratisFirstElectionTimeoutMaxMs;
  }

  public long getDataRatisLogMax() {
    return dataRatisLogMax;
  }

  public void setDataRatisLogMax(long dataRatisLogMax) {
    this.dataRatisLogMax = dataRatisLogMax;
  }

  public long getSchemaRatisLogMax() {
    return schemaRatisLogMax;
  }

  public void setSchemaRatisLogMax(long schemaRatisLogMax) {
    this.schemaRatisLogMax = schemaRatisLogMax;
  }

  public boolean isEnableCompactionValidation() {
    return enableCompactionValidation;
  }

  public void setEnableCompactionValidation(boolean enableCompactionValidation) {
    this.enableCompactionValidation = enableCompactionValidation;
  }

  public int getCandidateCompactionTaskQueueSize() {
    return candidateCompactionTaskQueueSize;
  }

  public void setCandidateCompactionTaskQueueSize(int candidateCompactionTaskQueueSize) {
    this.candidateCompactionTaskQueueSize = candidateCompactionTaskQueueSize;
  }

  public boolean isEnableAuditLog() {
    return enableAuditLog;
  }

  public void setEnableAuditLog(boolean enableAuditLog) {
    this.enableAuditLog = enableAuditLog;
  }

  public List<AuditLogStorage> getAuditLogStorage() {
    return auditLogStorage;
  }

  public void setAuditLogStorage(List<AuditLogStorage> auditLogStorage) {
    this.auditLogStorage = auditLogStorage;
  }

  public List<AuditLogOperation> getAuditLogOperation() {
    return auditLogOperation;
  }

  public void setAuditLogOperation(List<AuditLogOperation> auditLogOperation) {
    this.auditLogOperation = auditLogOperation;
  }

  public boolean isEnableAuditLogForNativeInsertApi() {
    return enableAuditLogForNativeInsertApi;
  }

  public void setEnableAuditLogForNativeInsertApi(boolean enableAuditLogForNativeInsertApi) {
    this.enableAuditLogForNativeInsertApi = enableAuditLogForNativeInsertApi;
  }

  public void setModeMapSizeThreshold(int modeMapSizeThreshold) {
    this.modeMapSizeThreshold = modeMapSizeThreshold;
  }

  public int getModeMapSizeThreshold() {
    return modeMapSizeThreshold;
  }

  public void setPipeSubtaskExecutorMaxThreadNum(int pipeMaxThreadNum) {
    this.pipeMaxThreadNum = pipeMaxThreadNum;
  }

  public int getPipeSubtaskExecutorMaxThreadNum() {
    return pipeMaxThreadNum;
  }

  public boolean isQuotaEnable() {
    return quotaEnable;
  }

  public void setQuotaEnable(boolean quotaEnable) {
    this.quotaEnable = quotaEnable;
  }

  public String getRateLimiterType() {
    return RateLimiterType;
  }

  public void setRateLimiterType(String rateLimiterType) {
    RateLimiterType = rateLimiterType;
  }
}<|MERGE_RESOLUTION|>--- conflicted
+++ resolved
@@ -406,11 +406,7 @@
   private boolean enableCrossSpaceCompaction = true;
 
   /** Enable the service for MLNode */
-<<<<<<< HEAD
-  private boolean enableMLNodeService = true;
-=======
   private boolean enableMLNodeService = false;
->>>>>>> 44dfbf1b
 
   /**
    * The strategy of inner space compaction task. There are just one inner space compaction strategy
