--- conflicted
+++ resolved
@@ -28,11 +28,7 @@
 
   private static final TsFileEpochManager TS_FILE_EPOCH_MANAGER = new TsFileEpochManager();
 
-<<<<<<< HEAD
-  public static PipeRealtimeCollectEvent createCollectEvent(File tsFile, TsFileResource resource) {
-=======
   public static PipeRealtimeCollectEvent createCollectEvent(TsFileResource resource) {
->>>>>>> d79ba919
     return TS_FILE_EPOCH_MANAGER.bindPipeTsFileInsertionEvent(
         new PipeTsFileInsertionEvent(resource), resource);
   }
