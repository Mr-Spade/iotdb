/*
 * Licensed to the Apache Software Foundation (ASF) under one
 * or more contributor license agreements.  See the NOTICE file
 * distributed with this work for additional information
 * regarding copyright ownership.  The ASF licenses this file
 * to you under the Apache License, Version 2.0 (the
 * "License"); you may not use this file except in compliance
 * with the License.  You may obtain a copy of the License at
 *
 *     http://www.apache.org/licenses/LICENSE-2.0
 *
 * Unless required by applicable law or agreed to in writing,
 * software distributed under the License is distributed on an
 * "AS IS" BASIS, WITHOUT WARRANTIES OR CONDITIONS OF ANY
 * KIND, either express or implied.  See the License for the
 * specific language governing permissions and limitations
 * under the License.
 */
package org.apache.iotdb.db.service;

import static org.apache.iotdb.db.conf.IoTDBConstant.COLUMN_PRIVILEGE;
import static org.apache.iotdb.db.conf.IoTDBConstant.COLUMN_ROLE;
import static org.apache.iotdb.db.conf.IoTDBConstant.COLUMN_STORAGE_GROUP;
import static org.apache.iotdb.db.conf.IoTDBConstant.COLUMN_TTL;
import static org.apache.iotdb.db.conf.IoTDBConstant.COLUMN_USER;
import static org.apache.iotdb.db.conf.IoTDBConstant.COLUMN_VALUE;
import static org.apache.iotdb.db.conf.IoTDBConstant.COLUMN_TIMESERIES;

import java.io.IOException;
import java.nio.ByteBuffer;
import java.sql.SQLException;
import java.sql.Statement;
import java.time.ZoneId;
import java.util.ArrayList;
import java.util.Arrays;
import java.util.Collections;
import java.util.HashMap;
import java.util.HashSet;
import java.util.List;
import java.util.Map;
import java.util.Set;
import java.util.Vector;
import java.util.concurrent.ConcurrentHashMap;
import java.util.concurrent.atomic.AtomicLong;
import org.antlr.v4.runtime.misc.ParseCancellationException;
import org.apache.iotdb.db.auth.AuthException;
import org.apache.iotdb.db.auth.AuthorityChecker;
import org.apache.iotdb.db.auth.authorizer.IAuthorizer;
import org.apache.iotdb.db.auth.authorizer.LocalFileAuthorizer;
import org.apache.iotdb.db.conf.IoTDBConfig;
import org.apache.iotdb.db.conf.IoTDBConstant;
import org.apache.iotdb.db.conf.IoTDBDescriptor;
import org.apache.iotdb.db.cost.statistic.Measurement;
import org.apache.iotdb.db.cost.statistic.Operation;
import org.apache.iotdb.db.engine.StorageEngine;
import org.apache.iotdb.db.exception.QueryInBatchStatementException;
import org.apache.iotdb.db.exception.StorageEngineException;
import org.apache.iotdb.db.exception.metadata.MetadataException;
import org.apache.iotdb.db.exception.metadata.StorageGroupNotSetException;
import org.apache.iotdb.db.exception.query.QueryProcessException;
import org.apache.iotdb.db.exception.runtime.SQLParserException;
import org.apache.iotdb.db.metadata.MManager;
import org.apache.iotdb.db.metrics.server.SqlArgument;
import org.apache.iotdb.db.qp.Planner;
import org.apache.iotdb.db.qp.constant.SQLConstant;
import org.apache.iotdb.db.qp.executor.IPlanExecutor;
import org.apache.iotdb.db.qp.executor.PlanExecutor;
import org.apache.iotdb.db.qp.logical.Operator.OperatorType;
import org.apache.iotdb.db.qp.physical.PhysicalPlan;
<<<<<<< HEAD
import org.apache.iotdb.db.qp.physical.crud.AlignByDevicePlan;
import org.apache.iotdb.db.qp.physical.crud.BatchInsertPlan;
import org.apache.iotdb.db.qp.physical.crud.DeletePlan;
import org.apache.iotdb.db.qp.physical.crud.InsertPlan;
import org.apache.iotdb.db.qp.physical.crud.QueryPlan;
=======
import org.apache.iotdb.db.qp.physical.crud.*;
>>>>>>> c00b63f3
import org.apache.iotdb.db.qp.physical.sys.AuthorPlan;
import org.apache.iotdb.db.qp.physical.sys.CreateTimeSeriesPlan;
import org.apache.iotdb.db.qp.physical.sys.DeleteStorageGroupPlan;
import org.apache.iotdb.db.qp.physical.sys.DeleteTimeSeriesPlan;
import org.apache.iotdb.db.qp.physical.sys.SetStorageGroupPlan;
import org.apache.iotdb.db.qp.physical.sys.ShowPlan;
import org.apache.iotdb.db.query.context.QueryContext;
import org.apache.iotdb.db.query.control.QueryResourceManager;
<<<<<<< HEAD
import org.apache.iotdb.db.query.dataset.RawQueryDataSetWithoutValueFilter;
=======
>>>>>>> c00b63f3
import org.apache.iotdb.db.query.dataset.NonAlignEngineDataSet;
import org.apache.iotdb.db.query.dataset.RawQueryDataSetWithoutValueFilter;
import org.apache.iotdb.db.tools.watermark.GroupedLSBWatermarkEncoder;
import org.apache.iotdb.db.tools.watermark.WatermarkEncoder;
import org.apache.iotdb.db.utils.QueryDataSetUtils;
import org.apache.iotdb.rpc.TSStatusCode;
import org.apache.iotdb.service.rpc.thrift.ServerProperties;
import org.apache.iotdb.service.rpc.thrift.TSBatchInsertionReq;
import org.apache.iotdb.service.rpc.thrift.TSCancelOperationReq;
import org.apache.iotdb.service.rpc.thrift.TSCloseOperationReq;
import org.apache.iotdb.service.rpc.thrift.TSCloseSessionReq;
import org.apache.iotdb.service.rpc.thrift.TSCreateTimeseriesReq;
import org.apache.iotdb.service.rpc.thrift.TSDeleteDataReq;
import org.apache.iotdb.service.rpc.thrift.TSExecuteBatchStatementReq;
import org.apache.iotdb.service.rpc.thrift.TSExecuteBatchStatementResp;
import org.apache.iotdb.service.rpc.thrift.TSExecuteInsertRowInBatchResp;
import org.apache.iotdb.service.rpc.thrift.TSExecuteStatementReq;
import org.apache.iotdb.service.rpc.thrift.TSExecuteStatementResp;
import org.apache.iotdb.service.rpc.thrift.TSFetchMetadataReq;
import org.apache.iotdb.service.rpc.thrift.TSFetchMetadataResp;
import org.apache.iotdb.service.rpc.thrift.TSFetchResultsReq;
import org.apache.iotdb.service.rpc.thrift.TSFetchResultsResp;
import org.apache.iotdb.service.rpc.thrift.TSGetTimeZoneResp;
import org.apache.iotdb.service.rpc.thrift.TSIService;
import org.apache.iotdb.service.rpc.thrift.TSInsertInBatchReq;
import org.apache.iotdb.service.rpc.thrift.TSInsertReq;
import org.apache.iotdb.service.rpc.thrift.TSOpenSessionReq;
import org.apache.iotdb.service.rpc.thrift.TSOpenSessionResp;
import org.apache.iotdb.service.rpc.thrift.TSProtocolVersion;
import org.apache.iotdb.service.rpc.thrift.TSQueryDataSet;
import org.apache.iotdb.service.rpc.thrift.TSQueryNonAlignDataSet;
import org.apache.iotdb.service.rpc.thrift.TSSetTimeZoneReq;
import org.apache.iotdb.service.rpc.thrift.TSStatus;
import org.apache.iotdb.service.rpc.thrift.TSStatusType;
import org.apache.iotdb.tsfile.exception.filter.QueryFilterOptimizationException;
import org.apache.iotdb.tsfile.exception.write.UnSupportedDataTypeException;
import org.apache.iotdb.tsfile.file.metadata.enums.CompressionType;
import org.apache.iotdb.tsfile.file.metadata.enums.TSDataType;
import org.apache.iotdb.tsfile.file.metadata.enums.TSEncoding;
import org.apache.iotdb.tsfile.read.common.Path;
import org.apache.iotdb.tsfile.read.query.dataset.QueryDataSet;
import org.apache.thrift.TException;
import org.apache.thrift.server.ServerContext;
import org.slf4j.Logger;
import org.slf4j.LoggerFactory;


/**
 * Thrift RPC implementation at server side.
 */
public class TSServiceImpl implements TSIService.Iface, ServerContext {

  private static final Logger logger = LoggerFactory.getLogger(TSServiceImpl.class);
  private static final String INFO_NOT_LOGIN = "{}: Not login.";
  private static final int MAX_SIZE =
      IoTDBDescriptor.getInstance().getConfig().getQueryCacheSizeInMetric();
  private static final int DELETE_SIZE = 50;
  private static final String ERROR_PARSING_SQL =
      "meet error while parsing SQL to physical plan: {}";
  public static Vector<SqlArgument> sqlArgumentsList = new Vector<>();

  private Planner processor;
  private IPlanExecutor executor;

  // Record the username for every rpc connection (session).
  private Map<Long, String> sessionIdUsernameMap = new ConcurrentHashMap<>();
  private Map<Long, ZoneId> sessionIdZoneIdMap = new ConcurrentHashMap<>();

  // The sessionId is unique in one IoTDB instance.
  private AtomicLong sessionIdGenerator = new AtomicLong();
  // The statementId is unique in one IoTDB instance.
  private AtomicLong statementIdGenerator = new AtomicLong();

  // (sessionId -> Set(statementId))
  private Map<Long, Set<Long>> sessionId2StatementId = new ConcurrentHashMap<>();
  // (statementId -> Set(queryId))
  private Map<Long, Set<Long>> statementId2QueryId = new ConcurrentHashMap<>();

  // (queryId -> QueryDataSet)
  private Map<Long, QueryDataSet> queryId2DataSet = new ConcurrentHashMap<>();

  private IoTDBConfig config = IoTDBDescriptor.getInstance().getConfig();

  // When the client abnormally exits, we can still know who to disconnect
  private ThreadLocal<Long> currSessionId = new ThreadLocal<>();

  public TSServiceImpl() throws QueryProcessException {
    processor = new Planner();
    executor = new PlanExecutor();
  }

  public static TSDataType getSeriesType(String path) throws QueryProcessException {
    switch (path.toLowerCase()) {
      // authorization queries
      case COLUMN_ROLE:
      case COLUMN_USER:
      case COLUMN_PRIVILEGE:
      case COLUMN_STORAGE_GROUP:
        return TSDataType.TEXT;
      case COLUMN_TTL:
        return TSDataType.INT64;
      default:
        // do nothing
    }

    if (path.contains("(") && !path.startsWith("(") && path.endsWith(")")) {
      // aggregation
      int leftBracketIndex = path.indexOf('(');
      String aggrType = path.substring(0, leftBracketIndex);
      String innerPath = path.substring(leftBracketIndex + 1, path.length() - 1);
      switch (aggrType.toLowerCase()) {
        case SQLConstant.MIN_TIME:
        case SQLConstant.MAX_TIME:
        case SQLConstant.COUNT:
          return TSDataType.INT64;
        case SQLConstant.LAST_VALUE:
        case SQLConstant.FIRST_VALUE:
        case SQLConstant.MIN_VALUE:
        case SQLConstant.MAX_VALUE:
          return getSeriesType(innerPath);
        case SQLConstant.AVG:
        case SQLConstant.SUM:
          return TSDataType.DOUBLE;
        default:
          throw new QueryProcessException("aggregate does not support " + aggrType + " function.");
      }
    }
    TSDataType dataType;
    try {
      dataType = MManager.getInstance().getSeriesType(path);
    } catch (MetadataException e) {
      throw new QueryProcessException(e);
    }

    return dataType;
  }

  @Override
  public TSOpenSessionResp openSession(TSOpenSessionReq req) throws TException {
    logger.info(
        "{}: receive open session request from username {}",
        IoTDBConstant.GLOBAL_DB_NAME,
        req.getUsername());

    boolean status;
    IAuthorizer authorizer;
    try {
      authorizer = LocalFileAuthorizer.getInstance();
    } catch (AuthException e) {
      throw new TException(e);
    }
    try {
      status = authorizer.login(req.getUsername(), req.getPassword());
    } catch (AuthException e) {
      logger.info("meet error while logging in.", e);
      status = false;
    }

    TSStatus tsStatus;
    long sessionId = -1;
    if (status) {
      //check the version compatibility
      boolean compatible = checkCompatibility(req.getClient_protocol());
      if (!compatible) {
        tsStatus = getStatus(TSStatusCode.INCOMPATIBLE_VERSION, "The version is incompatible, please upgrade to " + IoTDBConstant.VERSION);
        TSOpenSessionResp resp = new TSOpenSessionResp(tsStatus,
            TSProtocolVersion.IOTDB_SERVICE_PROTOCOL_V2);
        resp.setSessionId(sessionId);
        return resp;
      }

      tsStatus = getStatus(TSStatusCode.SUCCESS_STATUS, "Login successfully");
      sessionId = sessionIdGenerator.incrementAndGet();
      sessionIdUsernameMap.put(sessionId, req.getUsername());
      sessionIdZoneIdMap.put(sessionId, config.getZoneID());
      currSessionId.set(sessionId);
    } else {
      tsStatus = getStatus(TSStatusCode.WRONG_LOGIN_PASSWORD_ERROR);
    }
<<<<<<< HEAD
    TSOpenSessionResp resp =
        new TSOpenSessionResp(tsStatus, TSProtocolVersion.IOTDB_SERVICE_PROTOCOL_V1);
=======
    TSOpenSessionResp resp = new TSOpenSessionResp(tsStatus,
            TSProtocolVersion.IOTDB_SERVICE_PROTOCOL_V2);
>>>>>>> c00b63f3
    resp.setSessionId(sessionId);
    logger.info(
        "{}: Login status: {}. User : {}",
        IoTDBConstant.GLOBAL_DB_NAME,
        tsStatus.getStatusType().getMessage(),
        req.getUsername());

    return resp;
  }

  private boolean checkCompatibility(TSProtocolVersion version) {
    return version.equals(TSProtocolVersion.IOTDB_SERVICE_PROTOCOL_V2);
  }

  @Override
  public TSStatus closeSession(TSCloseSessionReq req) {
    logger.info("{}: receive close session", IoTDBConstant.GLOBAL_DB_NAME);
    long sessionId = req.getSessionId();
    TSStatus tsStatus;
    if (sessionIdUsernameMap.remove(sessionId) == null) {
      tsStatus = getStatus(TSStatusCode.NOT_LOGIN_ERROR);
    } else {
      tsStatus = getStatus(TSStatusCode.SUCCESS_STATUS);
    }

    sessionIdZoneIdMap.remove(sessionId);
    List<Exception> exceptions = new ArrayList<>();
    Set<Long> statementIds = sessionId2StatementId.getOrDefault(sessionId, Collections.emptySet());
    for (long statementId : statementIds) {
      Set<Long> queryIds = statementId2QueryId.getOrDefault(statementId, Collections.emptySet());
      for (long queryId : queryIds) {
        queryId2DataSet.remove(queryId);

        try {
          QueryResourceManager.getInstance().endQuery(queryId);
        } catch (StorageEngineException e) {
          // release as many as resources as possible, so do not break as soon as one exception is
          // raised
          exceptions.add(e);
          logger.error("Error in closeSession : ", e);
        }
      }
    }
    if (!exceptions.isEmpty()) {
      return new TSStatus(
          getStatus(
              TSStatusCode.CLOSE_OPERATION_ERROR,
              String.format(
                  "%d errors in closeOperation, see server logs for detail", exceptions.size())));
    }

    return new TSStatus(tsStatus);
  }

  @Override
  public TSStatus cancelOperation(TSCancelOperationReq req) {
    // TODO implement
    return getStatus(TSStatusCode.QUERY_NOT_ALLOWED, "Cancellation is not implemented");
  }

  @Override
  public TSStatus closeOperation(TSCloseOperationReq req) {
    logger.info("{}: receive close operation", IoTDBConstant.GLOBAL_DB_NAME);
    if (!checkLogin(req.getSessionId())) {
      logger.info(INFO_NOT_LOGIN, IoTDBConstant.GLOBAL_DB_NAME);
      return getStatus(TSStatusCode.NOT_LOGIN_ERROR);
    }
    try {
      // statement close
      if (req.isSetStatementId()) {
        long stmtId = req.getStatementId();
        Set<Long> queryIdSet = statementId2QueryId.remove(stmtId);
        if (queryIdSet != null) {
          for (long queryId : queryIdSet) {
            releaseQueryResource(queryId);
          }
        }
      } else {
        // ResultSet close
        releaseQueryResource(req.queryId);
      }

    } catch (Exception e) {
      logger.error("Error in closeOperation : ", e);
      return getStatus(TSStatusCode.CLOSE_OPERATION_ERROR, "Error in closeOperation");
    }
    return getStatus(TSStatusCode.SUCCESS_STATUS);
  }

  /**
   * release single operation resource
   */
  private void releaseQueryResource(long queryId) throws StorageEngineException {
    // remove the corresponding Physical Plan
    queryId2DataSet.remove(queryId);
    QueryResourceManager.getInstance().endQuery(queryId);
  }

  /**
   * convert from TSStatusCode to TSStatus according to status code and status message
   *
   * @param statusType status type
   */
  static TSStatus getStatus(TSStatusCode statusType) {
    TSStatusType statusCodeAndMessage = new TSStatusType(statusType.getStatusCode(), "");
    return new TSStatus(statusCodeAndMessage);
  }

  /**
   * convert from TSStatusCode to TSStatus, which has message appending with existed status message
   *
   * @param statusType    status type
   * @param appendMessage appending message
   */
  private TSStatus getStatus(TSStatusCode statusType, String appendMessage) {
    TSStatusType statusCodeAndMessage = new TSStatusType(statusType.getStatusCode(), appendMessage);
    return new TSStatus(statusCodeAndMessage);
  }

  @Override
  public TSFetchMetadataResp fetchMetadata(TSFetchMetadataReq req) {
    TSStatus status;
    if (!checkLogin(req.getSessionId())) {
      logger.info(INFO_NOT_LOGIN, IoTDBConstant.GLOBAL_DB_NAME);
      status = getStatus(TSStatusCode.NOT_LOGIN_ERROR);
      return new TSFetchMetadataResp(status);
    }

    TSFetchMetadataResp resp = new TSFetchMetadataResp();
    try {
      switch (req.getType()) {
        case "METADATA_IN_JSON":
          String metadataInJson = getMetadataInString();
          resp.setMetadataInJson(metadataInJson);
          status = getStatus(TSStatusCode.SUCCESS_STATUS);
          break;
        case "COLUMN":
          resp.setDataType(getSeriesType(req.getColumnPath()).toString());
          status = getStatus(TSStatusCode.SUCCESS_STATUS);
          break;
        case "ALL_COLUMNS":
          resp.setColumnsList(getPaths(req.getColumnPath()));
          status = getStatus(TSStatusCode.SUCCESS_STATUS);
          break;
        default:
          status = getStatus(TSStatusCode.METADATA_ERROR, req.getType());
          break;
      }
    } catch (QueryProcessException | MetadataException | OutOfMemoryError e) {
      logger.error(
          String.format("Failed to fetch timeseries %s's metadata", req.getColumnPath()), e);
      status = getStatus(TSStatusCode.METADATA_ERROR, e.getMessage());
      resp.setStatus(status);
      return resp;
    }
    resp.setStatus(status);
    return resp;
  }

  private String getMetadataInString() {
    return MManager.getInstance().getMetadataInString();
  }

  protected List<String> getPaths(String path) throws MetadataException {
    return MManager.getInstance().getAllTimeseriesName(path);
  }

  /**
   * Judge whether the statement is ADMIN COMMAND and if true, execute it.
   *
   * @param statement command
   * @return true if the statement is ADMIN COMMAND
   */
  private boolean execAdminCommand(String statement, long sessionId) throws StorageEngineException {
    if (!"root".equals(sessionIdUsernameMap.get(sessionId))) {
      return false;
    }
    if (statement == null) {
      return false;
    }
    statement = statement.toLowerCase();
    if (statement.startsWith("flush")) {
      try {
        execFlush(statement);
      } catch (StorageGroupNotSetException e) {
        throw new StorageEngineException(e);
      }
      return true;
    }
    switch (statement) {
      case "merge":
        StorageEngine.getInstance()
            .mergeAll(IoTDBDescriptor.getInstance().getConfig().isForceFullMerge());
        return true;
      case "full merge":
        StorageEngine.getInstance().mergeAll(true);
        return true;
      default:
        return false;
    }
  }

  private void execFlush(String statement) throws StorageGroupNotSetException {
    String[] args = statement.split("\\s+");
    if (args.length == 1) {
      StorageEngine.getInstance().syncCloseAllProcessor();
    } else if (args.length == 2) {
      String[] storageGroups = args[1].split(",");
      for (String storageGroup : storageGroups) {
        StorageEngine.getInstance().asyncCloseProcessor(storageGroup, true);
        StorageEngine.getInstance().asyncCloseProcessor(storageGroup, false);
      }
    } else {
      String[] storageGroups = args[1].split(",");
      boolean isSeq = Boolean.parseBoolean(args[2]);
      for (String storageGroup : storageGroups) {
        StorageEngine.getInstance().asyncCloseProcessor(storageGroup, isSeq);
      }
    }
  }

  @Override
  public TSExecuteBatchStatementResp executeBatchStatement(TSExecuteBatchStatementReq req) {
    long t1 = System.currentTimeMillis();
    List<Integer> result = new ArrayList<>();
    try {
      if (!checkLogin(req.getSessionId())) {
        logger.info(INFO_NOT_LOGIN, IoTDBConstant.GLOBAL_DB_NAME);
        return getTSBatchExecuteStatementResp(getStatus(TSStatusCode.NOT_LOGIN_ERROR), null);
      }
      List<String> statements = req.getStatements();

      boolean isAllSuccessful = true;
      StringBuilder batchErrorMessage = new StringBuilder();

      for (String statement : statements) {
        long t2 = System.currentTimeMillis();
        isAllSuccessful =
            executeStatementInBatch(statement, batchErrorMessage, result, req.getSessionId())
                && isAllSuccessful;
        Measurement.INSTANCE.addOperationLatency(Operation.EXECUTE_ONE_SQL_IN_BATCH, t2);
      }
      if (isAllSuccessful) {
        return getTSBatchExecuteStatementResp(
            getStatus(TSStatusCode.SUCCESS_STATUS, "Execute batch statements successfully"),
            result);
      } else {
        return getTSBatchExecuteStatementResp(
            getStatus(TSStatusCode.EXECUTE_STATEMENT_ERROR, batchErrorMessage.toString()), result);
      }
    } finally {
      Measurement.INSTANCE.addOperationLatency(Operation.EXECUTE_JDBC_BATCH, t1);
    }
  }

  // execute one statement of a batch. Currently, query is not allowed in a batch statement and
  // on finding queries in a batch, such query will be ignored and an error will be generated
  private boolean executeStatementInBatch(
      String statement, StringBuilder batchErrorMessage, List<Integer> result, long sessionId) {
    try {
      PhysicalPlan physicalPlan =
          processor.parseSQLToPhysicalPlan(statement, sessionIdZoneIdMap.get(sessionId));
      if (physicalPlan.isQuery()) {
        throw new QueryInBatchStatementException(statement);
      }
      TSExecuteStatementResp resp = executeUpdateStatement(physicalPlan, sessionId);
      if (resp.getStatus().getStatusType().getCode()
          == TSStatusCode.SUCCESS_STATUS.getStatusCode()) {
        result.add(Statement.SUCCESS_NO_INFO);
      } else {
        result.add(Statement.EXECUTE_FAILED);
        batchErrorMessage.append(resp.getStatus().getStatusType().getCode()).append("\n");
        return false;
      }
    } catch (ParseCancellationException e) {
      logger.debug(e.getMessage());
      result.add(Statement.EXECUTE_FAILED);
      batchErrorMessage.append(TSStatusCode.SQL_PARSE_ERROR.getStatusCode()).append("\n");
      return false;
    } catch (SQLParserException e) {
      logger.error("Error occurred when executing {}, check metadata error: ", statement, e);
      result.add(Statement.EXECUTE_FAILED);
      batchErrorMessage.append(TSStatusCode.METADATA_ERROR.getStatusCode()).append("\n");
      return false;
    } catch (QueryProcessException e) {
      logger.info(
          "Error occurred when executing {}, meet error while parsing SQL to physical plan: {}",
          statement,
          e.getMessage());
      result.add(Statement.EXECUTE_FAILED);
      batchErrorMessage.append(TSStatusCode.SQL_PARSE_ERROR.getStatusCode()).append("\n");
      return false;
    } catch (QueryInBatchStatementException e) {
      logger.info("Error occurred when executing {}, query statement not allowed: ", statement, e);
      result.add(Statement.EXECUTE_FAILED);
      batchErrorMessage.append(TSStatusCode.QUERY_NOT_ALLOWED.getStatusCode()).append("\n");
      return false;
    }
    return true;
  }

  @Override
  public TSExecuteStatementResp executeStatement(TSExecuteStatementReq req) {
    long startTime = System.currentTimeMillis();
    TSExecuteStatementResp resp;
    SqlArgument sqlArgument;
    try {
      if (!checkLogin(req.getSessionId())) {
        logger.info(INFO_NOT_LOGIN, IoTDBConstant.GLOBAL_DB_NAME);
        return getTSExecuteStatementResp(getStatus(TSStatusCode.NOT_LOGIN_ERROR));
      }
      String statement = req.getStatement();

      if (execAdminCommand(statement, req.getSessionId())) {
        return getTSExecuteStatementResp(
            getStatus(TSStatusCode.SUCCESS_STATUS, "ADMIN_COMMAND_SUCCESS"));
      }
      PhysicalPlan physicalPlan =
          processor.parseSQLToPhysicalPlan(statement, sessionIdZoneIdMap.get(req.getSessionId()));
      if (physicalPlan.isQuery()) {
        resp =
<<<<<<< HEAD
            executeQueryStatement(
=======
            internalExecuteQueryStatement(
>>>>>>> c00b63f3
                req.statementId,
                physicalPlan,
                req.fetchSize,
                sessionIdUsernameMap.get(req.getSessionId()));
        long endTime = System.currentTimeMillis();
        sqlArgument = new SqlArgument(resp, physicalPlan, statement, startTime, endTime);
        sqlArgumentsList.add(sqlArgument);
        if (sqlArgumentsList.size() > MAX_SIZE) {
          sqlArgumentsList.subList(0, DELETE_SIZE).clear();
        }
        return resp;
      } else {
        return executeUpdateStatement(physicalPlan, req.getSessionId());
      }
    } catch (ParseCancellationException e) {
      logger.debug(e.getMessage());
      return getTSExecuteStatementResp(getStatus(TSStatusCode.SQL_PARSE_ERROR, e.getMessage()));
    } catch (SQLParserException e) {
      logger.error("check metadata error: ", e);
      return getTSExecuteStatementResp(
          getStatus(TSStatusCode.METADATA_ERROR, "Check metadata error: " + e.getMessage()));
    } catch (QueryProcessException e) {
      logger.info(ERROR_PARSING_SQL, e.getMessage());
      return getTSExecuteStatementResp(
          getStatus(
              TSStatusCode.SQL_PARSE_ERROR, "Statement format is not right: " + e.getMessage()));
    } catch (StorageEngineException e) {
      logger.info(ERROR_PARSING_SQL, e.getMessage());
      return getTSExecuteStatementResp(
          getStatus(TSStatusCode.READ_ONLY_SYSTEM_ERROR, e.getMessage()));
    }
  }

  /**
   * @param plan must be a plan for Query: FillQueryPlan, AggregationPlan, GroupByPlan, some
   *             AuthorPlan
   */
<<<<<<< HEAD
  private TSExecuteStatementResp executeQueryStatement(
=======
  private TSExecuteStatementResp internalExecuteQueryStatement(
>>>>>>> c00b63f3
      long statementId, PhysicalPlan plan, int fetchSize, String username) {
    long t1 = System.currentTimeMillis();
    try {
      TSExecuteStatementResp resp; // column headers
      if (plan instanceof AuthorPlan) {
        resp = getAuthQueryColumnHeaders(plan);
      } else if (plan instanceof ShowPlan) {
        resp = getShowQueryColumnHeaders((ShowPlan) plan);
      } else {
        resp = getQueryColumnHeaders(plan, username);
      }
      if (plan instanceof QueryPlan && !((QueryPlan) plan).isAlignByTime()) {
        if (plan.getOperatorType() == OperatorType.AGGREGATION) {
          throw new QueryProcessException("Aggregation doesn't support disable align clause.");
        }
        if (plan.getOperatorType() == OperatorType.FILL) {
          throw new QueryProcessException("Fill doesn't support disable align clause.");
        }
        if (plan.getOperatorType() == OperatorType.GROUPBY) {
          throw new QueryProcessException("Group by doesn't support disable align clause.");
        }
      }
      if (plan.getOperatorType() == OperatorType.AGGREGATION) {
        resp.setIgnoreTimeStamp(true);
      } // else default ignoreTimeStamp is false
      resp.setOperationType(plan.getOperatorType().toString());
      // generate the queryId for the operation
      long queryId = generateQueryId(true);
      // put it into the corresponding Set

      statementId2QueryId.computeIfAbsent(statementId, k -> new HashSet<>()).add(queryId);

      // create and cache dataset
      QueryDataSet newDataSet = createQueryDataSet(queryId, plan);
      if (plan instanceof QueryPlan && !((QueryPlan) plan).isAlignByTime()) {
        TSQueryNonAlignDataSet result = fillRpcNonAlignReturnData(fetchSize, newDataSet, username);
        resp.setNonAlignQueryDataSet(result);
        resp.setQueryId(queryId);
      } else {
        TSQueryDataSet result = fillRpcReturnData(fetchSize, newDataSet, username);
        resp.setQueryDataSet(result);
        resp.setQueryId(queryId);
      }
      return resp;
    } catch (Exception e) {
      logger.error("{}: Internal server error: ", IoTDBConstant.GLOBAL_DB_NAME, e);
      return getTSExecuteStatementResp(
          getStatus(TSStatusCode.INTERNAL_SERVER_ERROR, e.getMessage()));
    } finally {
      Measurement.INSTANCE.addOperationLatency(Operation.EXECUTE_QUERY, t1);
    }
  }

  @Override
  public TSExecuteStatementResp executeQueryStatement(TSExecuteStatementReq req) {
    long startTime = System.currentTimeMillis();
    TSExecuteStatementResp resp;
    SqlArgument sqlArgument;

    if (!checkLogin(req.getSessionId())) {
      logger.info(INFO_NOT_LOGIN, IoTDBConstant.GLOBAL_DB_NAME);
      return getTSExecuteStatementResp(getStatus(TSStatusCode.NOT_LOGIN_ERROR));
    }

    String statement = req.getStatement();
    PhysicalPlan physicalPlan;
    try {
      physicalPlan =
          processor.parseSQLToPhysicalPlan(statement, sessionIdZoneIdMap.get(req.getSessionId()));
    } catch (QueryProcessException | SQLParserException e) {
      logger.info(ERROR_PARSING_SQL, e.getMessage());
      return getTSExecuteStatementResp(getStatus(TSStatusCode.SQL_PARSE_ERROR, e.getMessage()));
    }

    if (!physicalPlan.isQuery()) {
      return getTSExecuteStatementResp(
          getStatus(TSStatusCode.EXECUTE_STATEMENT_ERROR, "Statement is not a query statement."));
    }
<<<<<<< HEAD
    return executeQueryStatement(
        req.statementId, physicalPlan, req.fetchSize, sessionIdUsernameMap.get(req.getSessionId()));
=======

    resp = internalExecuteQueryStatement(
        req.statementId, physicalPlan, req.fetchSize, sessionIdUsernameMap.get(req.getSessionId()));
    long endTime = System.currentTimeMillis();
    sqlArgument = new SqlArgument(resp, physicalPlan, statement, startTime, endTime);
    sqlArgumentsList.add(sqlArgument);
    if (sqlArgumentsList.size() > MAX_SIZE) {
      sqlArgumentsList.subList(0, DELETE_SIZE).clear();
    }
    return resp;
>>>>>>> c00b63f3
  }

  private TSExecuteStatementResp getShowQueryColumnHeaders(ShowPlan showPlan)
      throws QueryProcessException {
    switch (showPlan.getShowContentType()) {
      case TTL:
        return StaticResps.TTL_RESP;
      case FLUSH_TASK_INFO:
        return StaticResps.FLUSH_INFO_RESP;
      case DYNAMIC_PARAMETER:
        return StaticResps.DYNAMIC_PARAMETER_RESP;
      case VERSION:
        return StaticResps.SHOW_VERSION_RESP;
      case TIMESERIES:
        return StaticResps.SHOW_TIMESERIES_RESP;
      case STORAGE_GROUP:
        return StaticResps.SHOW_STORAGE_GROUP;
      case CHILD_PATH:
        return StaticResps.SHOW_CHILD_PATHS;
      case DEVICES:
        return StaticResps.SHOW_DEVICES;
      case COUNT_NODE_TIMESERIES:
        return StaticResps.COUNT_NODE_TIMESERIES;
      case COUNT_NODES:
        return StaticResps.COUNT_NODES;
      case COUNT_TIMESERIES:
        return StaticResps.COUNT_TIMESERIES;
      default:
        logger.error("Unsupported show content type: {}", showPlan.getShowContentType());
        throw new QueryProcessException(
            "Unsupported show content type:" + showPlan.getShowContentType());
    }
  }

  private TSExecuteStatementResp getAuthQueryColumnHeaders(PhysicalPlan plan) {
    AuthorPlan authorPlan = (AuthorPlan) plan;
    switch (authorPlan.getAuthorType()) {
      case LIST_ROLE:
      case LIST_USER_ROLES:
        return StaticResps.LIST_ROLE_RESP;
      case LIST_USER:
      case LIST_ROLE_USERS:
        return StaticResps.LIST_USER_RESP;
      case LIST_ROLE_PRIVILEGE:
        return StaticResps.LIST_ROLE_PRIVILEGE_RESP;
      case LIST_USER_PRIVILEGE:
        return StaticResps.LIST_USER_PRIVILEGE_RESP;
      default:
        return getTSExecuteStatementResp(
            getStatus(
                TSStatusCode.SQL_PARSE_ERROR,
                String.format("%s is not an auth query", authorPlan.getAuthorType())));
    }
  }

  /**
   * get ResultSet schema
   */
  private TSExecuteStatementResp getQueryColumnHeaders(PhysicalPlan physicalPlan, String username)
      throws AuthException, TException, QueryProcessException {

    List<String> respColumns = new ArrayList<>();
    List<String> columnsTypes = new ArrayList<>();

    // check permissions
    if (!checkAuthorization(physicalPlan.getPaths(), physicalPlan, username)) {
      return getTSExecuteStatementResp(
          getStatus(
              TSStatusCode.NO_PERMISSION_ERROR,
              "No permissions for this operation " + physicalPlan.getOperatorType()));
    }

    TSExecuteStatementResp resp = getTSExecuteStatementResp(getStatus(TSStatusCode.SUCCESS_STATUS));

    // align by device query
    QueryPlan plan = (QueryPlan) physicalPlan;
    if (plan instanceof AlignByDevicePlan) {
      getAlignByDeviceQueryHeaders((AlignByDevicePlan) plan, respColumns, columnsTypes);
<<<<<<< HEAD
      // set dataTypeList in TSExecuteStatementResp. Note this is without deduplication.
      resp.setColumns(respColumns);
      resp.setDataTypeList(columnsTypes);
=======
    } else if (plan instanceof LastQueryPlan) {
      getLastQueryHeaders(plan, respColumns, columnsTypes);
>>>>>>> c00b63f3
    } else {
      getWideQueryHeaders(plan, respColumns, columnsTypes);
    }
    resp.setColumns(respColumns);
    resp.setDataTypeList(columnsTypes);
    return resp;
  }

<<<<<<< HEAD
  // wide means not group by device
=======
  // wide means not align by device
>>>>>>> c00b63f3
  private void getWideQueryHeaders(
      QueryPlan plan, List<String> respColumns, List<String> columnTypes)
      throws TException, QueryProcessException {
    // Restore column header of aggregate to func(column_name), only
    // support single aggregate function for now
    List<Path> paths = plan.getPaths();
    switch (plan.getOperatorType()) {
      case QUERY:
      case FILL:
        for (Path p : paths) {
          respColumns.add(p.getFullPath());
        }
        break;
      case AGGREGATION:
      case GROUPBY:
        List<String> aggregations = plan.getAggregations();
        if (aggregations.size() != paths.size()) {
          for (int i = 1; i < paths.size(); i++) {
            aggregations.add(aggregations.get(0));
          }
        }
        for (int i = 0; i < paths.size(); i++) {
          respColumns.add(aggregations.get(i) + "(" + paths.get(i).getFullPath() + ")");
        }
        break;
      default:
        throw new TException("unsupported query type: " + plan.getOperatorType());
    }

    for (String column : respColumns) {
      columnTypes.add(getSeriesType(column).toString());
    }
  }

  private void getAlignByDeviceQueryHeaders(
      AlignByDevicePlan plan, List<String> respColumns, List<String> columnTypes) {
    // set columns in TSExecuteStatementResp. Note this is without deduplication.
    respColumns.add(SQLConstant.GROUPBY_DEVICE_COLUMN_NAME);

    // get column types and do deduplication
    columnTypes.add(TSDataType.TEXT.toString()); // the DEVICE column of ALIGN_BY_DEVICE result
    List<TSDataType> deduplicatedColumnsType = new ArrayList<>();
    deduplicatedColumnsType.add(TSDataType.TEXT); // the DEVICE column of ALIGN_BY_DEVICE result
    List<String> deduplicatedMeasurementColumns = new ArrayList<>();
    Set<String> tmpColumnSet = new HashSet<>();
    Map<String, TSDataType> checker = plan.getDataTypeConsistencyChecker();
    // build column header with constant and non exist column and deduplicate
    int loc = 0;
    // size of total column
    int totalSize = plan.getNotExistMeasurements().size() + plan.getConstMeasurements().size()
        + plan.getMeasurements().size();
    // not exist column loc
    int notExistMeasurementsLoc = 0;
    // constant column loc
    int constMeasurementsLoc = 0;
    // normal column loc
    int resLoc = 0;
    // after removing duplicate, we must shift column position
    int shiftLoc = 0;
    while (loc < totalSize) {
      boolean isNonExist = false;
      boolean isConstant = false;
      TSDataType type = null;
      String column = null;
      // not exist
      if (notExistMeasurementsLoc < plan.getNotExistMeasurements().size()
          && loc == plan.getPositionOfNotExistMeasurements().get(notExistMeasurementsLoc)) {
        // for shifting
        plan.getPositionOfNotExistMeasurements().set(notExistMeasurementsLoc, loc - shiftLoc);

        type = TSDataType.TEXT;
        column = plan.getNotExistMeasurements().get(notExistMeasurementsLoc);
        notExistMeasurementsLoc++;
        isNonExist = true;
      }
      // constant
      else if (constMeasurementsLoc < plan.getConstMeasurements().size()
              && loc == plan.getPositionOfConstMeasurements().get(constMeasurementsLoc)) {
        // for shifting
        plan.getPositionOfConstMeasurements().set(constMeasurementsLoc, loc - shiftLoc);

        type = TSDataType.TEXT;
        column = plan.getConstMeasurements().get(constMeasurementsLoc);
        constMeasurementsLoc++;
        isConstant = true;
      }
      // normal series
      else {
        type = checker.get(plan.getMeasurements().get(resLoc));
        column = plan.getMeasurements().get(resLoc);
        resLoc++;
      }

      columnTypes.add(type.toString());
      respColumns.add(column);
      // deduplicate part
      if (!tmpColumnSet.contains(column)) {
        // Note that this deduplication strategy is consistent with that of client
        // IoTDBQueryResultSet.
        tmpColumnSet.add(column);
        if (!isNonExist && !isConstant) {
          // only refer to those normal measurements
          deduplicatedMeasurementColumns.add(column);
        }
        deduplicatedColumnsType.add(type);
      } else if (isConstant) {
        shiftLoc++;
        constMeasurementsLoc--;
        plan.getConstMeasurements().remove(constMeasurementsLoc);
        plan.getPositionOfConstMeasurements().remove(constMeasurementsLoc);
      } else if (isNonExist) {
        shiftLoc++;
        notExistMeasurementsLoc--;
        plan.getNotExistMeasurements().remove(notExistMeasurementsLoc);
        plan.getPositionOfNotExistMeasurements().remove(notExistMeasurementsLoc);
      } else {
        shiftLoc++;
      }

      loc++;
    }

    // save deduplicated measurementColumn names and types in QueryPlan for the next stage to use.
    // i.e., used by DeviceIterateDataSet constructor in `fetchResults` stage.
    plan.setMeasurements(deduplicatedMeasurementColumns);
    plan.setDataTypes(deduplicatedColumnsType);

    // set these null since they are never used henceforth in ALIGN_BY_DEVICE query processing.
    plan.setPaths(null);
    plan.setDataTypeConsistencyChecker(null);
  }

<<<<<<< HEAD
=======
  private void getLastQueryHeaders(
          QueryPlan plan, List<String> respColumns, List<String> columnTypes)
          throws TException, QueryProcessException {
    respColumns.add(COLUMN_TIMESERIES);
    respColumns.add(COLUMN_VALUE);
    columnTypes.add(TSDataType.TEXT.toString());
    columnTypes.add(TSDataType.TEXT.toString());
  }

>>>>>>> c00b63f3
  @Override
  public TSFetchResultsResp fetchResults(TSFetchResultsReq req) {
    try {
      if (!checkLogin(req.getSessionId())) {
        return getTSFetchResultsResp(getStatus(TSStatusCode.NOT_LOGIN_ERROR));
      }

      if (!queryId2DataSet.containsKey(req.queryId)) {
        return getTSFetchResultsResp(
            getStatus(TSStatusCode.EXECUTE_STATEMENT_ERROR, "Has not executed query"));
      }

      QueryDataSet queryDataSet = queryId2DataSet.get(req.queryId);
      if (req.isAlign) {
        TSQueryDataSet result =
            fillRpcReturnData(req.fetchSize, queryDataSet, sessionIdUsernameMap.get(req.sessionId));
        boolean hasResultSet = result.bufferForTime().limit() != 0;
        if (!hasResultSet) {
          QueryResourceManager.getInstance().endQuery(req.queryId);
          queryId2DataSet.remove(req.queryId);
        }
        TSFetchResultsResp resp =
            getTSFetchResultsResp(
                getStatus(
                    TSStatusCode.SUCCESS_STATUS,
                    "FetchResult successfully. Has more result: " + hasResultSet));
        resp.setHasResultSet(hasResultSet);
        resp.setQueryDataSet(result);
        resp.setIsAlign(true);
        return resp;
      } else {
        TSQueryNonAlignDataSet nonAlignResult =
            fillRpcNonAlignReturnData(
                req.fetchSize, queryDataSet, sessionIdUsernameMap.get(req.sessionId));
        boolean hasResultSet = false;
        for (ByteBuffer timeBuffer : nonAlignResult.getTimeList()) {
          if (timeBuffer.limit() != 0) {
            hasResultSet = true;
            break;
          }
        }
        if (!hasResultSet) {
          queryId2DataSet.remove(req.queryId);
        }
        TSFetchResultsResp resp =
            getTSFetchResultsResp(
                getStatus(
                    TSStatusCode.SUCCESS_STATUS,
                    "FetchResult successfully. Has more result: " + hasResultSet));
        resp.setHasResultSet(hasResultSet);
        resp.setNonAlignQueryDataSet(nonAlignResult);
        resp.setIsAlign(false);
        return resp;
      }
    } catch (Exception e) {
      logger.error("{}: Internal server error: ", IoTDBConstant.GLOBAL_DB_NAME, e);
      return getTSFetchResultsResp(getStatus(TSStatusCode.INTERNAL_SERVER_ERROR, e.getMessage()));
    }
  }

  private TSQueryDataSet fillRpcReturnData(
      int fetchSize, QueryDataSet queryDataSet, String userName)
      throws TException, AuthException, IOException, InterruptedException {
    IAuthorizer authorizer;
    try {
      authorizer = LocalFileAuthorizer.getInstance();
    } catch (AuthException e) {
      throw new TException(e);
    }
    TSQueryDataSet result;

    if (config.isEnableWatermark() && authorizer.isUserUseWaterMark(userName)) {
      WatermarkEncoder encoder;
      if (config.getWatermarkMethodName().equals(IoTDBConfig.WATERMARK_GROUPED_LSB)) {
        encoder = new GroupedLSBWatermarkEncoder(config);
      } else {
        throw new UnSupportedDataTypeException(
            String.format(
                "Watermark method is not supported yet: %s", config.getWatermarkMethodName()));
      }
      if (queryDataSet instanceof RawQueryDataSetWithoutValueFilter) {
        // optimize for query without value filter
        result = ((RawQueryDataSetWithoutValueFilter) queryDataSet).fillBuffer(fetchSize, encoder);
      } else {
        result = QueryDataSetUtils.convertQueryDataSetByFetchSize(queryDataSet, fetchSize, encoder);
      }
    } else {
      if (queryDataSet instanceof RawQueryDataSetWithoutValueFilter) {
        // optimize for query without value filter
        result = ((RawQueryDataSetWithoutValueFilter) queryDataSet).fillBuffer(fetchSize, null);
      } else {
        result = QueryDataSetUtils.convertQueryDataSetByFetchSize(queryDataSet, fetchSize);
      }
    }
    return result;
  }

  private TSQueryNonAlignDataSet fillRpcNonAlignReturnData(
      int fetchSize, QueryDataSet queryDataSet, String userName)
      throws TException, AuthException, InterruptedException {
    IAuthorizer authorizer;
    try {
      authorizer = LocalFileAuthorizer.getInstance();
    } catch (AuthException e) {
      throw new TException(e);
    }
    TSQueryNonAlignDataSet result;

    if (config.isEnableWatermark() && authorizer.isUserUseWaterMark(userName)) {
      WatermarkEncoder encoder;
      if (config.getWatermarkMethodName().equals(IoTDBConfig.WATERMARK_GROUPED_LSB)) {
        encoder = new GroupedLSBWatermarkEncoder(config);
      } else {
        throw new UnSupportedDataTypeException(
            String.format(
                "Watermark method is not supported yet: %s", config.getWatermarkMethodName()));
      }
      result = ((NonAlignEngineDataSet) queryDataSet).fillBuffer(fetchSize, encoder);
    } else {
      result = ((NonAlignEngineDataSet) queryDataSet).fillBuffer(fetchSize, null);
    }
    return result;
  }

  /**
   * create QueryDataSet and buffer it for fetchResults
   */
  private QueryDataSet createQueryDataSet(long queryId, PhysicalPlan physicalPlan)
      throws QueryProcessException, QueryFilterOptimizationException, StorageEngineException,
      IOException, MetadataException, SQLException {

    QueryContext context = new QueryContext(queryId);
    QueryDataSet queryDataSet = executor.processQuery(physicalPlan, context);
    queryId2DataSet.put(queryId, queryDataSet);
    return queryDataSet;
  }

  @Override
  public TSExecuteStatementResp executeUpdateStatement(TSExecuteStatementReq req) {
    try {
      if (!checkLogin(req.getSessionId())) {
        logger.info(INFO_NOT_LOGIN, IoTDBConstant.GLOBAL_DB_NAME);
        return getTSExecuteStatementResp(getStatus(TSStatusCode.NOT_LOGIN_ERROR));
      }
      String statement = req.getStatement();
      return executeUpdateStatement(statement, req.getSessionId());
    } catch (Exception e) {
      logger.error("{}: server Internal Error: ", IoTDBConstant.GLOBAL_DB_NAME, e);
      return getTSExecuteStatementResp(
          getStatus(TSStatusCode.INTERNAL_SERVER_ERROR, e.getMessage()));
    }
  }

  private TSExecuteStatementResp executeUpdateStatement(PhysicalPlan plan, long sessionId) {
    TSStatus status = checkAuthority(plan, sessionId);
    if (status != null) {
      return new TSExecuteStatementResp(status);
    }

    status = executePlan(plan);
    TSExecuteStatementResp resp = getTSExecuteStatementResp(status);
    long queryId = generateQueryId(false);
    resp.setQueryId(queryId);
    return resp;
  }

  private boolean executeNonQuery(PhysicalPlan plan) throws QueryProcessException {
    if (IoTDBDescriptor.getInstance().getConfig().isReadOnly()) {
      throw new QueryProcessException(
          "Current system mode is read-only, does not support non-query operation");
    }
    return executor.processNonQuery(plan);
  }

  private TSExecuteStatementResp executeUpdateStatement(String statement, long sessionId) {

    PhysicalPlan physicalPlan;
    try {
      physicalPlan = processor.parseSQLToPhysicalPlan(statement, sessionIdZoneIdMap.get(sessionId));
    } catch (QueryProcessException | SQLParserException e) {
      logger.info(ERROR_PARSING_SQL, e.getMessage());
      return getTSExecuteStatementResp(getStatus(TSStatusCode.SQL_PARSE_ERROR, e.getMessage()));
    }

    if (physicalPlan.isQuery()) {
      return getTSExecuteStatementResp(
          getStatus(TSStatusCode.EXECUTE_STATEMENT_ERROR, "Statement is a query statement."));
    }

    return executeUpdateStatement(physicalPlan, sessionId);
  }

  /**
   * Check whether current user has logged in.
   *
   * @return true: If logged in; false: If not logged in
   */
  private boolean checkLogin(long sessionId) {
    return sessionIdUsernameMap.get(sessionId) != null;
  }

  private boolean checkAuthorization(List<Path> paths, PhysicalPlan plan, String username)
      throws AuthException {
    String targetUser = null;
    if (plan instanceof AuthorPlan) {
      targetUser = ((AuthorPlan) plan).getUserName();
    }
    return AuthorityChecker.check(username, paths, plan.getOperatorType(), targetUser);
  }

  static TSExecuteStatementResp getTSExecuteStatementResp(TSStatus status) {
    TSExecuteStatementResp resp = new TSExecuteStatementResp();
    TSStatus tsStatus = new TSStatus(status);
    resp.setStatus(tsStatus);
    return resp;
  }

  private TSExecuteBatchStatementResp getTSBatchExecuteStatementResp(
      TSStatus status, List<Integer> result) {
    TSExecuteBatchStatementResp resp = new TSExecuteBatchStatementResp();
    TSStatus tsStatus = new TSStatus(status);
    resp.setStatus(tsStatus);
    resp.setResult(result);
    return resp;
  }

  private TSFetchResultsResp getTSFetchResultsResp(TSStatus status) {
    TSFetchResultsResp resp = new TSFetchResultsResp();
    TSStatus tsStatus = new TSStatus(status);
    resp.setStatus(tsStatus);
    return resp;
  }

  void handleClientExit() {
    Long sessionId = currSessionId.get();
    if (sessionId != null) {
      TSCloseSessionReq req = new TSCloseSessionReq(sessionId);
      closeSession(req);
    }
  }

  @Override
  public TSGetTimeZoneResp getTimeZone(long sessionId) {
    TSStatus tsStatus;
    TSGetTimeZoneResp resp = null;
    try {
      tsStatus = getStatus(TSStatusCode.SUCCESS_STATUS);
      ZoneId zoneId = sessionIdZoneIdMap.get(sessionId);
      if (zoneId != null) {
        resp = new TSGetTimeZoneResp(tsStatus, zoneId.toString());
      }
    } catch (Exception e) {
      logger.error("meet error while generating time zone.", e);
      tsStatus = getStatus(TSStatusCode.GENERATE_TIME_ZONE_ERROR);
      resp = new TSGetTimeZoneResp(tsStatus, "Unknown time zone");
    }
    return resp;
  }

  @Override
  public TSStatus setTimeZone(TSSetTimeZoneReq req) {
    TSStatus tsStatus;
    try {
      String timeZoneID = req.getTimeZone();
      sessionIdZoneIdMap.put(req.getSessionId(), ZoneId.of(timeZoneID));
      tsStatus = getStatus(TSStatusCode.SUCCESS_STATUS);
    } catch (Exception e) {
      logger.error("meet error while setting time zone.", e);
      tsStatus = getStatus(TSStatusCode.SET_TIME_ZONE_ERROR);
    }
    return new TSStatus(tsStatus);
  }

  @Override
  public ServerProperties getProperties() {
    ServerProperties properties = new ServerProperties();
    properties.setVersion(IoTDBConstant.VERSION);
    properties.setSupportedTimeAggregationOperations(new ArrayList<>());
    properties.getSupportedTimeAggregationOperations().add(IoTDBConstant.MAX_TIME);
    properties.getSupportedTimeAggregationOperations().add(IoTDBConstant.MIN_TIME);
    properties.setTimestampPrecision(
        IoTDBDescriptor.getInstance().getConfig().getTimestampPrecision());
    return properties;
  }

  @Override
  public TSExecuteInsertRowInBatchResp insertRowInBatch(TSInsertInBatchReq req) {
    TSExecuteInsertRowInBatchResp resp = new TSExecuteInsertRowInBatchResp();
    if (!checkLogin(req.getSessionId())) {
      logger.info(INFO_NOT_LOGIN, IoTDBConstant.GLOBAL_DB_NAME);
      resp.addToStatusList(getStatus(TSStatusCode.NOT_LOGIN_ERROR));
      return resp;
    }

    InsertPlan plan = new InsertPlan();
    for (int i = 0; i < req.deviceIds.size(); i++) {
      plan.setDeviceId(req.getDeviceIds().get(i));
      plan.setTime(req.getTimestamps().get(i));
      plan.setMeasurements(req.getMeasurementsList().get(i).toArray(new String[0]));
      plan.setValues(req.getValuesList().get(i).toArray(new String[0]));
      TSStatus status = checkAuthority(plan, req.getSessionId());
      if (status != null) {
        resp.addToStatusList(new TSStatus(status));
      } else {
        resp.addToStatusList(executePlan(plan));
      }
    }

    return resp;
  }

  @Override
  public TSExecuteBatchStatementResp testInsertBatch(TSBatchInsertionReq req) {
    logger.debug("Test insert batch request receive.");
    TSExecuteBatchStatementResp resp = new TSExecuteBatchStatementResp();
    resp.setStatus(getStatus(TSStatusCode.SUCCESS_STATUS));
    resp.setResult(Collections.emptyList());
    return resp;
  }

  @Override
  public TSStatus testInsertRow(TSInsertReq req) {
    logger.debug("Test insert row request receive.");
    return getStatus(TSStatusCode.SUCCESS_STATUS);
  }

  @Override
  public TSExecuteInsertRowInBatchResp testInsertRowInBatch(TSInsertInBatchReq req) {
    logger.debug("Test insert row in batch request receive.");

    TSExecuteInsertRowInBatchResp resp = new TSExecuteInsertRowInBatchResp();
    resp.addToStatusList(getStatus(TSStatusCode.SUCCESS_STATUS));
    return resp;
  }

  @Override
  public TSStatus insert(TSInsertReq req) {
    if (!checkLogin(req.getSessionId())) {
      logger.info(INFO_NOT_LOGIN, IoTDBConstant.GLOBAL_DB_NAME);
      return getStatus(TSStatusCode.NOT_LOGIN_ERROR);
    }

    InsertPlan plan = new InsertPlan();
    plan.setDeviceId(req.getDeviceId());
    plan.setTime(req.getTimestamp());
    plan.setMeasurements(req.getMeasurements().toArray(new String[0]));
    plan.setValues(req.getValues().toArray(new String[0]));

    TSStatus status = checkAuthority(plan, req.getSessionId());
    if (status != null) {
      return new TSStatus(status);
    }
    return new TSStatus(executePlan(plan));
  }

  @Override
  public TSStatus deleteData(TSDeleteDataReq req) {
    if (!checkLogin(req.getSessionId())) {
      logger.info(INFO_NOT_LOGIN, IoTDBConstant.GLOBAL_DB_NAME);
      return getStatus(TSStatusCode.NOT_LOGIN_ERROR);
    }

    DeletePlan plan = new DeletePlan();
    plan.setDeleteTime(req.getTimestamp());
    List<Path> paths = new ArrayList<>();
    for (String path : req.getPaths()) {
      paths.add(new Path(path));
    }
    plan.addPaths(paths);

    TSStatus status = checkAuthority(plan, req.getSessionId());
    if (status != null) {
      return new TSStatus(status);
    }
    return new TSStatus(executePlan(plan));
  }

  @Override
  public TSExecuteBatchStatementResp insertBatch(TSBatchInsertionReq req) {
    long t1 = System.currentTimeMillis();
    try {
      if (!checkLogin(req.getSessionId())) {
        logger.info(INFO_NOT_LOGIN, IoTDBConstant.GLOBAL_DB_NAME);
        return getTSBatchExecuteStatementResp(getStatus(TSStatusCode.NOT_LOGIN_ERROR), null);
      }

      BatchInsertPlan batchInsertPlan = new BatchInsertPlan(req.deviceId, req.measurements);
      batchInsertPlan.setTimes(QueryDataSetUtils.readTimesFromBuffer(req.timestamps, req.size));
      batchInsertPlan.setColumns(
          QueryDataSetUtils.readValuesFromBuffer(
              req.values, req.types, req.measurements.size(), req.size));
      batchInsertPlan.setRowCount(req.size);
      batchInsertPlan.setDataTypes(req.types);

      boolean isAllSuccessful = true;
      TSStatus status = checkAuthority(batchInsertPlan, req.getSessionId());
      if (status != null) {
        return new TSExecuteBatchStatementResp(status);
      }
      Integer[] results = executor.insertBatch(batchInsertPlan);

      for (Integer result : results) {
        if (result != TSStatusCode.SUCCESS_STATUS.getStatusCode()) {
          isAllSuccessful = false;
          break;
        }
      }

      if (isAllSuccessful) {
        logger.debug("Insert one RowBatch successfully");
        return getTSBatchExecuteStatementResp(
            getStatus(TSStatusCode.SUCCESS_STATUS), Arrays.asList(results));
      } else {
        logger.debug("Insert one RowBatch failed!");
        return getTSBatchExecuteStatementResp(
            getStatus(TSStatusCode.INTERNAL_SERVER_ERROR), Arrays.asList(results));
      }
    } catch (Exception e) {
      logger.info("{}: error occurs when executing statements", IoTDBConstant.GLOBAL_DB_NAME, e);
      return getTSBatchExecuteStatementResp(
          getStatus(TSStatusCode.EXECUTE_STATEMENT_ERROR, e.getMessage()), null);
    } finally {
      Measurement.INSTANCE.addOperationLatency(Operation.EXECUTE_RPC_BATCH_INSERT, t1);
    }
  }

  @Override
  public TSStatus setStorageGroup(long sessionId, String storageGroup) {
    if (!checkLogin(sessionId)) {
      logger.info(INFO_NOT_LOGIN, IoTDBConstant.GLOBAL_DB_NAME);
      return getStatus(TSStatusCode.NOT_LOGIN_ERROR);
    }

    SetStorageGroupPlan plan = new SetStorageGroupPlan(new Path(storageGroup));
    TSStatus status = checkAuthority(plan, sessionId);
    if (status != null) {
      return new TSStatus(status);
    }
    return new TSStatus(executePlan(plan));
  }

  @Override
  public TSStatus deleteStorageGroups(long sessionId, List<String> storageGroups) {
    if (!checkLogin(sessionId)) {
      logger.info(INFO_NOT_LOGIN, IoTDBConstant.GLOBAL_DB_NAME);
      return getStatus(TSStatusCode.NOT_LOGIN_ERROR);
    }
    List<Path> storageGroupList = new ArrayList<>();
    for (String storageGroup : storageGroups) {
      storageGroupList.add(new Path(storageGroup));
    }
    DeleteStorageGroupPlan plan = new DeleteStorageGroupPlan(storageGroupList);
    TSStatus status = checkAuthority(plan, sessionId);
    if (status != null) {
      return new TSStatus(status);
    }
    return new TSStatus(executePlan(plan));
  }

  @Override
  public TSStatus createTimeseries(TSCreateTimeseriesReq req) {
    if (!checkLogin(req.getSessionId())) {
      logger.info(INFO_NOT_LOGIN, IoTDBConstant.GLOBAL_DB_NAME);
      return getStatus(TSStatusCode.NOT_LOGIN_ERROR);
    }
    CreateTimeSeriesPlan plan =
        new CreateTimeSeriesPlan(
            new Path(req.getPath()),
            TSDataType.values()[req.getDataType()],
            TSEncoding.values()[req.getEncoding()],
            CompressionType.values()[req.compressor],
            new HashMap<>());
    TSStatus status = checkAuthority(plan, req.getSessionId());
    if (status != null) {
      return new TSStatus(status);
    }
    return new TSStatus(executePlan(plan));
  }

  @Override
  public TSStatus deleteTimeseries(long sessionId, List<String> paths) {
    if (!checkLogin(sessionId)) {
      logger.info(INFO_NOT_LOGIN, IoTDBConstant.GLOBAL_DB_NAME);
      return getStatus(TSStatusCode.NOT_LOGIN_ERROR);
    }
    List<Path> pathList = new ArrayList<>();
    for (String path : paths) {
      pathList.add(new Path(path));
    }
    DeleteTimeSeriesPlan plan = new DeleteTimeSeriesPlan(pathList);
    TSStatus status = checkAuthority(plan, sessionId);
    if (status != null) {
      return new TSStatus(status);
    }
    return new TSStatus(executePlan(plan));
  }

  @Override
  public long requestStatementId(long sessionId) {
    long statementId = statementIdGenerator.incrementAndGet();
    sessionId2StatementId.computeIfAbsent(sessionId, s -> new HashSet<>()).add(statementId);
    return statementId;
  }

  private TSStatus checkAuthority(PhysicalPlan plan, long sessionId) {
    List<Path> paths = plan.getPaths();
    try {
      if (!checkAuthorization(paths, plan, sessionIdUsernameMap.get(sessionId))) {
        return getStatus(
            TSStatusCode.NO_PERMISSION_ERROR,
            "No permissions for this operation " + plan.getOperatorType().toString());
      }
    } catch (AuthException e) {
      logger.error("meet error while checking authorization.", e);
      return getStatus(TSStatusCode.UNINITIALIZED_AUTH_ERROR, e.getMessage());
    }
    return null;
  }

  private TSStatus executePlan(PhysicalPlan plan) {
    boolean execRet;
    try {
      execRet = executeNonQuery(plan);
    } catch (QueryProcessException e) {
      logger.debug("meet error while processing non-query. ", e);
      return new TSStatus(new TSStatusType(e.getErrorCode(), e.getMessage()));
    }

    return execRet
        ? getStatus(TSStatusCode.SUCCESS_STATUS, "Execute successfully")
        : getStatus(TSStatusCode.EXECUTE_STATEMENT_ERROR);
  }

  private long generateQueryId(boolean isDataQuery) {
    return QueryResourceManager.getInstance().assignQueryId(isDataQuery);
  }
}<|MERGE_RESOLUTION|>--- conflicted
+++ resolved
@@ -67,15 +67,7 @@
 import org.apache.iotdb.db.qp.executor.PlanExecutor;
 import org.apache.iotdb.db.qp.logical.Operator.OperatorType;
 import org.apache.iotdb.db.qp.physical.PhysicalPlan;
-<<<<<<< HEAD
-import org.apache.iotdb.db.qp.physical.crud.AlignByDevicePlan;
-import org.apache.iotdb.db.qp.physical.crud.BatchInsertPlan;
-import org.apache.iotdb.db.qp.physical.crud.DeletePlan;
-import org.apache.iotdb.db.qp.physical.crud.InsertPlan;
-import org.apache.iotdb.db.qp.physical.crud.QueryPlan;
-=======
 import org.apache.iotdb.db.qp.physical.crud.*;
->>>>>>> c00b63f3
 import org.apache.iotdb.db.qp.physical.sys.AuthorPlan;
 import org.apache.iotdb.db.qp.physical.sys.CreateTimeSeriesPlan;
 import org.apache.iotdb.db.qp.physical.sys.DeleteStorageGroupPlan;
@@ -84,10 +76,6 @@
 import org.apache.iotdb.db.qp.physical.sys.ShowPlan;
 import org.apache.iotdb.db.query.context.QueryContext;
 import org.apache.iotdb.db.query.control.QueryResourceManager;
-<<<<<<< HEAD
-import org.apache.iotdb.db.query.dataset.RawQueryDataSetWithoutValueFilter;
-=======
->>>>>>> c00b63f3
 import org.apache.iotdb.db.query.dataset.NonAlignEngineDataSet;
 import org.apache.iotdb.db.query.dataset.RawQueryDataSetWithoutValueFilter;
 import org.apache.iotdb.db.tools.watermark.GroupedLSBWatermarkEncoder;
@@ -267,13 +255,8 @@
     } else {
       tsStatus = getStatus(TSStatusCode.WRONG_LOGIN_PASSWORD_ERROR);
     }
-<<<<<<< HEAD
-    TSOpenSessionResp resp =
-        new TSOpenSessionResp(tsStatus, TSProtocolVersion.IOTDB_SERVICE_PROTOCOL_V1);
-=======
     TSOpenSessionResp resp = new TSOpenSessionResp(tsStatus,
             TSProtocolVersion.IOTDB_SERVICE_PROTOCOL_V2);
->>>>>>> c00b63f3
     resp.setSessionId(sessionId);
     logger.info(
         "{}: Login status: {}. User : {}",
@@ -385,7 +368,7 @@
   /**
    * convert from TSStatusCode to TSStatus, which has message appending with existed status message
    *
-   * @param statusType    status type
+   * @param statusType status type
    * @param appendMessage appending message
    */
   private TSStatus getStatus(TSStatusCode statusType, String appendMessage) {
@@ -595,11 +578,7 @@
           processor.parseSQLToPhysicalPlan(statement, sessionIdZoneIdMap.get(req.getSessionId()));
       if (physicalPlan.isQuery()) {
         resp =
-<<<<<<< HEAD
-            executeQueryStatement(
-=======
             internalExecuteQueryStatement(
->>>>>>> c00b63f3
                 req.statementId,
                 physicalPlan,
                 req.fetchSize,
@@ -635,13 +614,9 @@
 
   /**
    * @param plan must be a plan for Query: FillQueryPlan, AggregationPlan, GroupByPlan, some
-   *             AuthorPlan
+   * AuthorPlan
    */
-<<<<<<< HEAD
-  private TSExecuteStatementResp executeQueryStatement(
-=======
   private TSExecuteStatementResp internalExecuteQueryStatement(
->>>>>>> c00b63f3
       long statementId, PhysicalPlan plan, int fetchSize, String username) {
     long t1 = System.currentTimeMillis();
     try {
@@ -720,10 +695,6 @@
       return getTSExecuteStatementResp(
           getStatus(TSStatusCode.EXECUTE_STATEMENT_ERROR, "Statement is not a query statement."));
     }
-<<<<<<< HEAD
-    return executeQueryStatement(
-        req.statementId, physicalPlan, req.fetchSize, sessionIdUsernameMap.get(req.getSessionId()));
-=======
 
     resp = internalExecuteQueryStatement(
         req.statementId, physicalPlan, req.fetchSize, sessionIdUsernameMap.get(req.getSessionId()));
@@ -734,7 +705,6 @@
       sqlArgumentsList.subList(0, DELETE_SIZE).clear();
     }
     return resp;
->>>>>>> c00b63f3
   }
 
   private TSExecuteStatementResp getShowQueryColumnHeaders(ShowPlan showPlan)
@@ -813,14 +783,8 @@
     QueryPlan plan = (QueryPlan) physicalPlan;
     if (plan instanceof AlignByDevicePlan) {
       getAlignByDeviceQueryHeaders((AlignByDevicePlan) plan, respColumns, columnsTypes);
-<<<<<<< HEAD
-      // set dataTypeList in TSExecuteStatementResp. Note this is without deduplication.
-      resp.setColumns(respColumns);
-      resp.setDataTypeList(columnsTypes);
-=======
     } else if (plan instanceof LastQueryPlan) {
       getLastQueryHeaders(plan, respColumns, columnsTypes);
->>>>>>> c00b63f3
     } else {
       getWideQueryHeaders(plan, respColumns, columnsTypes);
     }
@@ -829,11 +793,7 @@
     return resp;
   }
 
-<<<<<<< HEAD
-  // wide means not group by device
-=======
   // wide means not align by device
->>>>>>> c00b63f3
   private void getWideQueryHeaders(
       QueryPlan plan, List<String> respColumns, List<String> columnTypes)
       throws TException, QueryProcessException {
@@ -966,8 +926,6 @@
     plan.setDataTypeConsistencyChecker(null);
   }
 
-<<<<<<< HEAD
-=======
   private void getLastQueryHeaders(
           QueryPlan plan, List<String> respColumns, List<String> columnTypes)
           throws TException, QueryProcessException {
@@ -977,7 +935,6 @@
     columnTypes.add(TSDataType.TEXT.toString());
   }
 
->>>>>>> c00b63f3
   @Override
   public TSFetchResultsResp fetchResults(TSFetchResultsReq req) {
     try {
