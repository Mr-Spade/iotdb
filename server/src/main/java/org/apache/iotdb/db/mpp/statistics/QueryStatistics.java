--- conflicted
+++ resolved
@@ -46,7 +46,6 @@
 
   private final Map<String, OperationStatistic> operationStatistics = new ConcurrentHashMap<>();
 
-<<<<<<< HEAD
   public static final String LOCAL_EXECUTION_PLANNER = "LocalExecutionPlanner";
 
   public static final String QUERY_EXECUTION = "QueryExecution";
@@ -62,7 +61,6 @@
   public static final String SINGLE_INPUT_AGG_OPERATOR = "SingleInputAggregationOperator";
 
   public static final String PAGE_READER = "IPageReader";
-=======
   public static final String PARSER = "Parser";
   public static final String ANALYZER = "Analyzer";
   public static final String SCHEMA_FETCHER = "SchemaFetcher";
@@ -70,7 +68,6 @@
   public static final String LOGICAL_PLANNER = "LogicalPlanner";
   public static final String DISTRIBUTION_PLANNER = "DistributionPlanner";
   public static final String DISPATCHER = "Dispatcher";
->>>>>>> 37e60f72
 
   private QueryStatistics() {
     ScheduledExecutorService scheduledExecutor =
