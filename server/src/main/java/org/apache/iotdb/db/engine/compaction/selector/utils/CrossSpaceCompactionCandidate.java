--- conflicted
+++ resolved
@@ -142,13 +142,9 @@
   private List<TsFileResourceCandidate> filterUnseqResource(List<TsFileResource> unseqResources) {
     List<TsFileResourceCandidate> ret = new ArrayList<>();
     for (TsFileResource resource : unseqResources) {
-<<<<<<< HEAD
-      if (resource.getStatus() != TsFileResourceStatus.CLOSED
+      if (resource.getStatus() != TsFileResourceStatus.NORMAL
           || resource.isMigrating()
           || !resource.getTsFile().exists()) {
-=======
-      if (resource.getStatus() != TsFileResourceStatus.NORMAL || !resource.getTsFile().exists()) {
->>>>>>> f8516ed3
         break;
       } else if (resource.stillLives(ttlLowerBound)) {
         ret.add(new TsFileResourceCandidate(resource));
@@ -204,12 +200,8 @@
       // although we do the judgement here, the task should be validated before executing because
       // the status of file may be changed after the task is submitted to queue
       this.isValidCandidate =
-<<<<<<< HEAD
-          tsFileResource.getStatus() == TsFileResourceStatus.CLOSED
+          tsFileResource.getStatus() == TsFileResourceStatus.NORMAL
               && !tsFileResource.isMigrating()
-=======
-          tsFileResource.getStatus() == TsFileResourceStatus.NORMAL
->>>>>>> f8516ed3
               && tsFileResource.getTsFile().exists();
     }
 
