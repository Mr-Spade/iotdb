--- conflicted
+++ resolved
@@ -114,14 +114,6 @@
     // we have consumed up data from children Operator, just return all remaining cached data in
     // cachedTsBlock, tsBlockBuilder and previousTsBlock
     if (currentIndex >= inputOperatorsCount) {
-<<<<<<< HEAD
-      while (previousTsBlock != null) {
-        if (canUseDataFromCachedTsBlock(previousTsBlock)) {
-          LastQueryUtil.appendLastValue(tsBlockBuilder, cachedTsBlock, cachedTsBlockRowIndex++);
-        } else {
-          LastQueryUtil.appendLastValue(tsBlockBuilder, previousTsBlock);
-          previousTsBlock = null;
-=======
       if (previousTsBlock != null) {
         while (previousTsBlockIndex < previousTsBlock.getPositionCount()) {
           if (canUseDataFromCachedTsBlock(previousTsBlock, previousTsBlockIndex)) {
@@ -129,7 +121,6 @@
           } else {
             LastQueryUtil.appendLastValue(tsBlockBuilder, previousTsBlock, previousTsBlockIndex++);
           }
->>>>>>> cfacd9a7
         }
       }
       TsBlock res = cachedTsBlock.subTsBlock(cachedTsBlockRowIndex);
@@ -153,34 +144,12 @@
             || (previousTsBlock != null
                 && previousTsBlockIndex < previousTsBlock.getPositionCount()))
         && !tsBlockBuilder.isFull()) {
-<<<<<<< HEAD
-      if (previousTsBlock != null) {
-        if (canUseDataFromCachedTsBlock(previousTsBlock)) {
-          LastQueryUtil.appendLastValue(tsBlockBuilder, cachedTsBlock, cachedTsBlockRowIndex++);
-        } else {
-          LastQueryUtil.appendLastValue(tsBlockBuilder, previousTsBlock);
-          previousTsBlock = null;
-        }
-      } else {
-=======
       if (previousTsBlock == null || previousTsBlock.getPositionCount() <= previousTsBlockIndex) {
->>>>>>> cfacd9a7
         if (children.get(currentIndex).hasNext()) {
           previousTsBlock = children.get(currentIndex).next();
           previousTsBlockIndex = 0;
           if (previousTsBlock == null) {
             return null;
-<<<<<<< HEAD
-          } else if (!tsBlock.isEmpty()) {
-            if (canUseDataFromCachedTsBlock(tsBlock)) {
-              LastQueryUtil.appendLastValue(tsBlockBuilder, cachedTsBlock, cachedTsBlockRowIndex++);
-              previousTsBlock = tsBlock;
-            } else {
-              // it is safe to append the whole TsBlock
-              LastQueryUtil.appendLastValue(tsBlockBuilder, tsBlock);
-            }
-=======
->>>>>>> cfacd9a7
           }
         }
         currentIndex++;
