--- conflicted
+++ resolved
@@ -158,16 +158,8 @@
   private IAggregateReader initSealedTsFileReader(TsFileResource sealedTsFile, Filter filter,
       QueryContext context) throws IOException {
     // prepare metaDataList
-<<<<<<< HEAD
-    TsFileSequenceReader tsFileReader = FileReaderManager.getInstance()
-        .get(sealedTsFile, true);
-    MetadataQuerierByFileImpl metadataQuerier = new MetadataQuerierByFileImpl(tsFileReader);
-    List<ChunkMetaData> metaDataList = metadataQuerier.getChunkMetaDataList(seriesPath);
-=======
     List<ChunkMetaData> metaDataList = DeviceMetaDataCache.getInstance()
         .get(sealedTsFile.getFile().getPath(), seriesPath);
-
->>>>>>> 126eac76
     List<Modification> pathModifications = context.getPathModifications(sealedTsFile.getModFile(),
         seriesPath.getFullPath());
     if (!pathModifications.isEmpty()) {
@@ -179,7 +171,7 @@
     }
     // prepare chunkLoader
     TsFileSequenceReader tsFileReader = FileReaderManager.getInstance()
-        .get(sealedTsFile.getFile().getPath(), true);
+        .get(sealedTsFile, true);
     ChunkLoader chunkLoader = new ChunkLoaderImpl(tsFileReader);
 
     // init fileSeriesReader
