/*
 * Licensed to the Apache Software Foundation (ASF) under one
 * or more contributor license agreements.  See the NOTICE file
 * distributed with this work for additional information
 * regarding copyright ownership.  The ASF licenses this file
 * to you under the Apache License, Version 2.0 (the
 * "License"); you may not use this file except in compliance
 * with the License.  You may obtain a copy of the License at
 *
 *     http://www.apache.org/licenses/LICENSE-2.0
 *
 * Unless required by applicable law or agreed to in writing,
 * software distributed under the License is distributed on an
 * "AS IS" BASIS, WITHOUT WARRANTIES OR CONDITIONS OF ANY
 * KIND, either express or implied.  See the License for the
 * specific language governing permissions and limitations
 * under the License.
 */

package org.apache.iotdb.session.subscription;

import org.apache.iotdb.common.rpc.thrift.TEndPoint;
import org.apache.iotdb.isession.SessionConfig;
import org.apache.iotdb.isession.SessionDataSet;
import org.apache.iotdb.rpc.IoTDBConnectionException;
import org.apache.iotdb.rpc.StatementExecutionException;
import org.apache.iotdb.rpc.subscription.exception.SubscriptionException;
import org.apache.iotdb.rpc.subscription.exception.SubscriptionParameterNotValidException;
import org.apache.iotdb.session.Session;
import org.apache.iotdb.session.SessionConnection;
import org.apache.iotdb.session.subscription.model.Subscription;
import org.apache.iotdb.session.subscription.model.Topic;
import org.apache.iotdb.tsfile.read.common.Field;
import org.apache.iotdb.tsfile.read.common.RowRecord;

import java.time.ZoneId;
import java.util.HashSet;
import java.util.List;
import java.util.Objects;
import java.util.Optional;
import java.util.Properties;
import java.util.Set;
import java.util.stream.Collectors;

public class SubscriptionSession extends Session {

  public SubscriptionSession(String host, int port) {
    this(host, port, SessionConfig.DEFAULT_USER, SessionConfig.DEFAULT_PASSWORD);
  }

  public SubscriptionSession(String host, int port, String username, String password) {
    // TODO: more configs control
    super(
        new Session.Builder()
            .host(host)
            .port(port)
            .username(username)
            .password(password)
            // disable auto fetch
            .enableAutoFetch(false)
            // disable redirection
            .enableRedirection(false));
  }

  @Override
  public SessionConnection constructSessionConnection(
      Session session, TEndPoint endpoint, ZoneId zoneId) throws IoTDBConnectionException {
<<<<<<< HEAD
    if (endpoint == null) {
      return new SubscriptionSessionConnection(
          session, zoneId, availableNodes, maxRetryCount, retryIntervalInMs, sqlDialect);
=======
    if (Objects.isNull(endpoint)) {
      throw new SubscriptionParameterNotValidException(
          "Subscription session must be configured with an endpoint.");
>>>>>>> 44b263e2
    }
    return new SubscriptionSessionConnection(
        session, endpoint, zoneId, availableNodes, maxRetryCount, retryIntervalInMs, sqlDialect);
  }

  /////////////////////////////// topic ///////////////////////////////

  public void createTopic(String topicName)
      throws IoTDBConnectionException, StatementExecutionException {
    final String sql = String.format("CREATE TOPIC %s", topicName);
    executeNonQueryStatement(sql);
  }

  public void createTopic(String topicName, Properties properties)
      throws IoTDBConnectionException, StatementExecutionException {
    if (properties.isEmpty()) {
      createTopic(topicName);
    }
    final StringBuilder sb = new StringBuilder();
    sb.append('(');
    properties.forEach(
        (k, v) ->
            sb.append('\'')
                .append(k)
                .append('\'')
                .append('=')
                .append('\'')
                .append(v)
                .append('\'')
                .append(','));
    sb.deleteCharAt(sb.length() - 1);
    sb.append(')');
    final String sql = String.format("CREATE TOPIC %s WITH %s", topicName, sb);
    executeNonQueryStatement(sql);
  }

  public void dropTopic(String topicName)
      throws IoTDBConnectionException, StatementExecutionException {
    final String sql = String.format("DROP TOPIC %s", topicName);
    executeNonQueryStatement(sql);
  }

  public Set<Topic> getTopics() throws IoTDBConnectionException, StatementExecutionException {
    final String sql = "SHOW TOPICS";
    try (SessionDataSet dataSet = executeQueryStatement(sql)) {
      return convertDataSetToTopics(dataSet);
    }
  }

  public Optional<Topic> getTopic(String topicName)
      throws IoTDBConnectionException, StatementExecutionException {
    final String sql = String.format("SHOW TOPIC %s", topicName);
    try (SessionDataSet dataSet = executeQueryStatement(sql)) {
      Set<Topic> topics = convertDataSetToTopics(dataSet);
      if (topics.isEmpty()) {
        return Optional.empty();
      }
      return Optional.of(topics.iterator().next());
    }
  }

  /////////////////////////////// subscription ///////////////////////////////

  public Set<Subscription> getSubscriptions()
      throws IoTDBConnectionException, StatementExecutionException {
    final String sql = "SHOW SUBSCRIPTIONS";
    try (SessionDataSet dataSet = executeQueryStatement(sql)) {
      return convertDataSetToSubscriptions(dataSet);
    }
  }

  public Set<Subscription> getSubscriptions(String topicName)
      throws IoTDBConnectionException, StatementExecutionException {
    final String sql = String.format("SHOW SUBSCRIPTIONS ON %s", topicName);
    try (SessionDataSet dataSet = executeQueryStatement(sql)) {
      return convertDataSetToSubscriptions(dataSet);
    }
  }

  /////////////////////////////// utility ///////////////////////////////

  public Set<Topic> convertDataSetToTopics(SessionDataSet dataSet)
      throws IoTDBConnectionException, StatementExecutionException {
    Set<Topic> topics = new HashSet<>();
    while (dataSet.hasNext()) {
      RowRecord record = dataSet.next();
      List<Field> fields = record.getFields();
      if (fields.size() != 2) {
        throw new SubscriptionException(
            String.format(
                "Unexpected fields %s was obtained during SHOW TOPIC...",
                fields.stream().map(Object::toString).collect(Collectors.joining(", "))));
      }
      topics.add(new Topic(fields.get(0).getStringValue(), fields.get(1).getStringValue()));
    }
    return topics;
  }

  public Set<Subscription> convertDataSetToSubscriptions(SessionDataSet dataSet)
      throws IoTDBConnectionException, StatementExecutionException {
    Set<Subscription> subscriptions = new HashSet<>();
    while (dataSet.hasNext()) {
      RowRecord record = dataSet.next();
      List<Field> fields = record.getFields();
      if (fields.size() != 3) {
        throw new SubscriptionException(
            String.format(
                "Unexpected fields %s was obtained during SHOW SUBSCRIPTION...",
                fields.stream().map(Object::toString).collect(Collectors.joining(", "))));
      }
      subscriptions.add(
          new Subscription(
              fields.get(0).getStringValue(),
              fields.get(1).getStringValue(),
              fields.get(2).getStringValue()));
    }
    return subscriptions;
  }
}<|MERGE_RESOLUTION|>--- conflicted
+++ resolved
@@ -65,15 +65,9 @@
   @Override
   public SessionConnection constructSessionConnection(
       Session session, TEndPoint endpoint, ZoneId zoneId) throws IoTDBConnectionException {
-<<<<<<< HEAD
-    if (endpoint == null) {
-      return new SubscriptionSessionConnection(
-          session, zoneId, availableNodes, maxRetryCount, retryIntervalInMs, sqlDialect);
-=======
     if (Objects.isNull(endpoint)) {
       throw new SubscriptionParameterNotValidException(
           "Subscription session must be configured with an endpoint.");
->>>>>>> 44b263e2
     }
     return new SubscriptionSessionConnection(
         session, endpoint, zoneId, availableNodes, maxRetryCount, retryIntervalInMs, sqlDialect);
