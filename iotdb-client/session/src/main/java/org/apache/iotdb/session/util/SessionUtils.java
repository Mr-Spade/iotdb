--- conflicted
+++ resolved
@@ -261,7 +261,6 @@
     return endPointsList;
   }
 
-<<<<<<< HEAD
   public static TEndPoint parseNodeUrl(String nodeUrl) {
     TEndPoint endPoint = new TEndPoint();
     String[] split = nodeUrl.split(":");
@@ -277,7 +276,5 @@
     }
   }
 
-=======
->>>>>>> f3b3d397
   private SessionUtils() {}
 }