<project xmlns="http://maven.apache.org/POM/4.0.0" xmlns:xsi="http://www.w3.org/2001/XMLSchema-instance"
	xsi:schemaLocation="http://maven.apache.org/POM/4.0.0 http://maven.apache.org/xsd/maven-4.0.0.xsd">
	<modelVersion>4.0.0</modelVersion>

	<groupId>cn.edu.thu</groupId>
	<artifactId>tsfiledb</artifactId>
	<version>0.0.1</version>
	<packaging>jar</packaging>

	<name>tsfiledb</name>
	<url>http://maven.apache.org</url>

	<properties>
		<project.build.sourceEncoding>UTF-8</project.build.sourceEncoding>
		<compiler.version>1.8</compiler.version>
		<derby.version>10.12.1.1</derby.version>
		<common.cli.version>1.3.1</common.cli.version>
		<antlr3.version>3.5.2</antlr3.version>
		<joda.version>2.9.9</joda.version>
		<jline.version>2.14.5</jline.version>
	</properties>

	<dependencies>

		<dependency>
			<groupId>cn.edu.tsinghua</groupId>
			<artifactId>tsfile</artifactId>
			<version>0.1.0</version>
		</dependency>

		<dependency>
			<groupId>junit</groupId>
			<artifactId>junit</artifactId>
			<version>4.12</version>
			<scope>test</scope>
		</dependency>

		<!-- https://mvnrepository.com/artifact/commons-cli/commons-cli -->
		<dependency>
			<groupId>commons-cli</groupId>
			<artifactId>commons-cli</artifactId>
			<version>${common.cli.version}</version>
		</dependency>

		<dependency>
			<groupId>org.apache.derby</groupId>
			<artifactId>derby</artifactId>
			<version>${derby.version}</version>
		</dependency>
		<dependency>
			<groupId>org.antlr</groupId>
			<artifactId>antlr3-maven-plugin</artifactId>
			<version>${antlr3.version}</version>
		</dependency>

		<!-- https://mvnrepository.com/artifact/joda-time/joda-time -->
		<dependency>
			<groupId>joda-time</groupId>
			<artifactId>joda-time</artifactId>
			<version>${joda.version}</version>
		</dependency>

		<!-- https://mvnrepository.com/artifact/jline/jline -->
		<dependency>
			<groupId>jline</groupId>
			<artifactId>jline</artifactId>
			<version>${jline.version}</version>
		</dependency>
		
	</dependencies>

	<build>
		<plugins>
			<plugin>
				<groupId>org.apache.maven.plugins</groupId>
				<artifactId>maven-compiler-plugin</artifactId>
				<version>3.3</version>
				<configuration>
					<source>${compiler.version}</source>
					<target>${compiler.version}</target>
					<encoding>UTF-8</encoding>
				</configuration>
				<!-- compile java files in src/it/java -->
				<executions>
					<execution>
						<id>compile-integration-test</id>
						<phase>pre-integration-test</phase>
						<goals>
							<goal>testCompile</goal>
						</goals>
						<configuration>
							<testIncludes>
								<testInclude>**/*.java</testInclude>
							</testIncludes>
						</configuration>
					</execution>
				</executions>
			</plugin>

			<plugin>
				<groupId>org.apache.maven.plugins</groupId>
				<artifactId>maven-dependency-plugin</artifactId>
				<version>2.10</version>
				<executions>
					<execution>
						<id>copy-dependencies</id>
						<phase>package</phase>
						<goals>
							<goal>copy-dependencies</goal>
						</goals>
						<configuration>
<<<<<<< HEAD
							<outputDirectory>tsfiledb/lib</outputDirectory>
=======
							<outputDirectory>${project.basedir}/iotdb/lib</outputDirectory>
>>>>>>> 713bcba9
						</configuration>
					</execution>
				</executions>
			</plugin>
			<plugin>
				<groupId>org.apache.maven.plugins</groupId>
				<artifactId>maven-antrun-plugin</artifactId>
				<version>1.7</version>
				<executions>
					<execution>
						<id>copy-native-libraries</id>
						<phase>package</phase>
						<goals>
							<goal>run</goal>
						</goals>
						<configuration>
							<target>
								<copy todir="${project.basedir}/iotdb/lib">
									<fileset dir="${project.basedir}/target/">
										<include name="*.jar" />
									</fileset>
								</copy>
							</target>
						</configuration>
					</execution>
				</executions>
			</plugin>
			<plugin>
				<groupId>org.antlr</groupId>
				<artifactId>antlr3-maven-plugin</artifactId>
				<version>${antlr3.version}</version>
				<executions>
					<execution>
						<goals>
							<goal>antlr</goal>
						</goals>
					</execution>
				</executions>
			</plugin>
			<plugin>
				<groupId>org.codehaus.mojo</groupId>
				<artifactId>build-helper-maven-plugin</artifactId>
				<version>3.0.0</version>
				<executions>
					<execution>
						<phase>generate-sources</phase>
						<goals>
							<goal>add-source</goal>
						</goals>
						<configuration>
							<sources>
								<source>target/generated-sources/antlr3</source>
							</sources>
						</configuration>
					</execution>
				</executions>
			</plugin>
		</plugins>
	</build>
</project><|MERGE_RESOLUTION|>--- conflicted
+++ resolved
@@ -3,11 +3,11 @@
 	<modelVersion>4.0.0</modelVersion>
 
 	<groupId>cn.edu.thu</groupId>
-	<artifactId>tsfiledb</artifactId>
+	<artifactId>IoTDB</artifactId>
 	<version>0.0.1</version>
 	<packaging>jar</packaging>
 
-	<name>tsfiledb</name>
+	<name>IoTDB</name>
 	<url>http://maven.apache.org</url>
 
 	<properties>
@@ -109,11 +109,7 @@
 							<goal>copy-dependencies</goal>
 						</goals>
 						<configuration>
-<<<<<<< HEAD
-							<outputDirectory>tsfiledb/lib</outputDirectory>
-=======
 							<outputDirectory>${project.basedir}/iotdb/lib</outputDirectory>
->>>>>>> 713bcba9
 						</configuration>
 					</execution>
 				</executions>
