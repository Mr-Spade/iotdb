/*
 * Licensed to the Apache Software Foundation (ASF) under one
 * or more contributor license agreements.  See the NOTICE file
 * distributed with this work for additional information
 * regarding copyright ownership.  The ASF licenses this file
 * to you under the Apache License, Version 2.0 (the
 * "License"); you may not use this file except in compliance
 * with the License.  You may obtain a copy of the License at
 *
 *     http://www.apache.org/licenses/LICENSE-2.0
 *
 * Unless required by applicable law or agreed to in writing,
 * software distributed under the License is distributed on an
 * "AS IS" BASIS, WITHOUT WARRANTIES OR CONDITIONS OF ANY
 * KIND, either express or implied.  See the License for the
 * specific language governing permissions and limitations
 * under the License.
 */
package org.apache.iotdb.cluster.server.handlers.caller;

import org.apache.iotdb.cluster.config.ClusterDescriptor;
import org.apache.iotdb.cluster.log.VotingLog;
import org.apache.iotdb.cluster.rpc.thrift.AppendEntryResult;
import org.apache.iotdb.cluster.rpc.thrift.Node;
import org.apache.iotdb.cluster.server.member.RaftMember;
import org.apache.iotdb.cluster.server.monitor.Peer;
import org.apache.iotdb.cluster.server.monitor.Timer;
import org.apache.iotdb.cluster.server.monitor.Timer.Statistic;

import org.apache.thrift.async.AsyncMethodCallback;
import org.slf4j.Logger;
import org.slf4j.LoggerFactory;

import java.net.ConnectException;
import java.util.concurrent.atomic.AtomicBoolean;
import java.util.concurrent.atomic.AtomicLong;

import static org.apache.iotdb.cluster.server.Response.RESPONSE_STRONG_ACCEPT;
import static org.apache.iotdb.cluster.server.Response.RESPONSE_WEAK_ACCEPT;

/**
 * AppendNodeEntryHandler checks if the log is successfully appended by the quorum or some node has
 * rejected it for some reason when one node has finished the AppendEntryRequest. The target of the
 * log is the single nodes, it requires the agreement from the quorum of the nodes to reach
 * consistency.
 */
public class AppendNodeEntryHandler implements AsyncMethodCallback<AppendEntryResult> {

  private static final Logger logger = LoggerFactory.getLogger(AppendNodeEntryHandler.class);

  protected RaftMember member;
  protected AtomicLong receiverTerm;
  protected VotingLog log;
  protected AtomicBoolean leaderShipStale;
  protected Node receiver;
  protected Peer peer;
  protected int quorumSize;
  // initialized as the quorum size, and decrease by 1 each time when we receive a rejection or
  // an exception, upon decreased to zero, the request will be early-aborted
  private int failedDecreasingCounter;

  // nano start time when the send begins
  private long sendStart = Long.MIN_VALUE;

  public AppendNodeEntryHandler() {
    if (Timer.ENABLE_INSTRUMENTING
        && ClusterDescriptor.getInstance().getConfig().isUseAsyncServer()) {
      sendStart = System.nanoTime();
    }
  }

  @Override
  public void onComplete(AppendEntryResult response) {
    if (Timer.ENABLE_INSTRUMENTING) {
      Statistic.RAFT_SENDER_SEND_LOG_ASYNC.calOperationCostTimeFromStart(sendStart);
    }
    if (log.getStronglyAcceptedNodeIds().contains(Integer.MAX_VALUE)) {
      // the request already failed
      return;
    }
    logger.debug(
<<<<<<< HEAD
        "{}: Append response {} from {} for {}", member.getName(), response, receiver, log);
=======
        "{}: Append response {} from {} for log {}", member.getName(), response, receiver, log);
>>>>>>> f43085ee
    if (leaderShipStale.get()) {
      // someone has rejected this log because the leadership is stale
      return;
    }

    long resp = response.status;

    if (resp == RESPONSE_STRONG_ACCEPT) {
      synchronized (log) {
        if (log.getWeaklyAcceptedNodeIds().size() + log.getStronglyAcceptedNodeIds().size()
            >= quorumSize) {
          log.acceptedTime = System.nanoTime();
        }
<<<<<<< HEAD
        log.getStronglyAcceptedNodeIds().add(receiver.nodeIdentifier);
        log.notifyAll();
      }
      member
          .getVotingLogList()
          .onStronglyAccept(
              log.getLog().getCurrLogIndex(),
              log.getLog().getCurrLogTerm(),
              receiver.nodeIdentifier);
      peer.setMatchIndex(Math.max(log.getLog().getCurrLogIndex(), peer.getMatchIndex()));
    } else if (resp > 0) {
      // a response > 0 is the follower's term
      // the leader ship is stale, wait for the new leader's heartbeat
      long prevReceiverTerm = receiverTerm.get();
      logger.debug(
          "{}: Received a rejection from {} because term is stale: {}/{}",
          member.getName(),
          receiver,
          prevReceiverTerm,
          resp);
      if (resp > prevReceiverTerm) {
        receiverTerm.set(resp);
      }
      leaderShipStale.set(true);
      synchronized (log) {
        log.notifyAll();
      }
    } else if (resp == RESPONSE_WEAK_ACCEPT) {
      synchronized (log) {
        if (log.getWeaklyAcceptedNodeIds().size() + log.getStronglyAcceptedNodeIds().size()
            >= quorumSize) {
          log.acceptedTime = System.nanoTime();
=======
        peer.setMatchIndex(Math.max(log.getCurrLogIndex(), peer.getMatchIndex()));
      } else if (resp > 0) {
        // a response > 0 is the follower's term
        // the leader ship is stale, wait for the new leader's heartbeat
        long prevReceiverTerm = receiverTerm.get();
        logger.debug(
            "{}: Received a rejection from {} because term is stale: {}/{} for log {}",
            member.getName(),
            receiver,
            prevReceiverTerm,
            resp,
            log);
        if (resp > prevReceiverTerm) {
          receiverTerm.set(resp);
>>>>>>> f43085ee
        }
        log.getWeaklyAcceptedNodeIds().add(receiver.nodeIdentifier);
        log.notifyAll();
      }
    } else {
      // e.g., Response.RESPONSE_LOG_MISMATCH
      logger.debug(
          "{}: The log {} is rejected by {} because: {}", member.getName(), log, receiver, resp);
      onFail();
    }
    // rejected because the receiver's logs are stale or the receiver has no cluster info, just
    // wait for the heartbeat to handle
  }

  @Override
  public void onError(Exception exception) {
    if (exception instanceof ConnectException) {
      logger.warn(
          "{}: Cannot append log {}: cannot connect to {}: {}",
          member.getName(),
          log,
          receiver,
          exception.getMessage());
    } else {
      logger.warn("{}: Cannot append log {} to {}", member.getName(), log, receiver, exception);
    }
    onFail();
  }

  private void onFail() {
    synchronized (log) {
      failedDecreasingCounter--;
      if (failedDecreasingCounter <= 0) {
        // quorum members have failed, there is no need to wait for others
        log.getStronglyAcceptedNodeIds().add(Integer.MAX_VALUE);
        log.notifyAll();
      }
    }
  }

  public void setLog(VotingLog log) {
    this.log = log;
  }

  public void setMember(RaftMember member) {
    this.member = member;
  }

  public void setLeaderShipStale(AtomicBoolean leaderShipStale) {
    this.leaderShipStale = leaderShipStale;
  }

  public void setPeer(Peer peer) {
    this.peer = peer;
  }

  public void setReceiver(Node follower) {
    this.receiver = follower;
  }

  public void setReceiverTerm(AtomicLong receiverTerm) {
    this.receiverTerm = receiverTerm;
  }

  public int getQuorumSize() {
    return quorumSize;
  }

  public void setQuorumSize(int quorumSize) {
    this.quorumSize = quorumSize;
    this.failedDecreasingCounter =
        ClusterDescriptor.getInstance().getConfig().getReplicationNum() - quorumSize;
  }
}<|MERGE_RESOLUTION|>--- conflicted
+++ resolved
@@ -79,11 +79,7 @@
       return;
     }
     logger.debug(
-<<<<<<< HEAD
-        "{}: Append response {} from {} for {}", member.getName(), response, receiver, log);
-=======
         "{}: Append response {} from {} for log {}", member.getName(), response, receiver, log);
->>>>>>> f43085ee
     if (leaderShipStale.get()) {
       // someone has rejected this log because the leadership is stale
       return;
@@ -97,7 +93,6 @@
             >= quorumSize) {
           log.acceptedTime = System.nanoTime();
         }
-<<<<<<< HEAD
         log.getStronglyAcceptedNodeIds().add(receiver.nodeIdentifier);
         log.notifyAll();
       }
@@ -113,11 +108,12 @@
       // the leader ship is stale, wait for the new leader's heartbeat
       long prevReceiverTerm = receiverTerm.get();
       logger.debug(
-          "{}: Received a rejection from {} because term is stale: {}/{}",
+          "{}: Received a rejection from {} because term is stale: {}/{}, log: {}",
           member.getName(),
           receiver,
           prevReceiverTerm,
-          resp);
+          resp,
+          log);
       if (resp > prevReceiverTerm) {
         receiverTerm.set(resp);
       }
@@ -130,22 +126,6 @@
         if (log.getWeaklyAcceptedNodeIds().size() + log.getStronglyAcceptedNodeIds().size()
             >= quorumSize) {
           log.acceptedTime = System.nanoTime();
-=======
-        peer.setMatchIndex(Math.max(log.getCurrLogIndex(), peer.getMatchIndex()));
-      } else if (resp > 0) {
-        // a response > 0 is the follower's term
-        // the leader ship is stale, wait for the new leader's heartbeat
-        long prevReceiverTerm = receiverTerm.get();
-        logger.debug(
-            "{}: Received a rejection from {} because term is stale: {}/{} for log {}",
-            member.getName(),
-            receiver,
-            prevReceiverTerm,
-            resp,
-            log);
-        if (resp > prevReceiverTerm) {
-          receiverTerm.set(resp);
->>>>>>> f43085ee
         }
         log.getWeaklyAcceptedNodeIds().add(receiver.nodeIdentifier);
         log.notifyAll();
