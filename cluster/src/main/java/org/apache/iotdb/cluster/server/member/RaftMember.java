--- conflicted
+++ resolved
@@ -580,27 +580,7 @@
       return null;
     }
 
-<<<<<<< HEAD
     return pool.getClient(node, activatedOnly);
-=======
-    Client client = null;
-    for (int i = 0; i < MAX_RETRY_TIMES_FOR_GET_CLIENT; i++) {
-      client = pool.getClient(node);
-      if (client == null) {
-        // this is typically because the target server is not yet ready (connection refused), so we
-        // wait for a while before reopening the transport to avoid sending requests too frequently
-        try {
-          Thread.sleep(SYNC_CLIENT_TIMEOUT_MS);
-        } catch (InterruptedException e) {
-          Thread.currentThread().interrupt();
-          return null;
-        }
-      } else {
-        return client;
-      }
-    }
-    return null;
->>>>>>> 84d7527c
   }
 
   public NodeCharacter getCharacter() {
