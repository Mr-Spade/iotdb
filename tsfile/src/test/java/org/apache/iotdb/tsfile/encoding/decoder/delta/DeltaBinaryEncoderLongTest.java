/*
 * Licensed to the Apache Software Foundation (ASF) under one
 * or more contributor license agreements.  See the NOTICE file
 * distributed with this work for additional information
 * regarding copyright ownership.  The ASF licenses this file
 * to you under the Apache License, Version 2.0 (the
 * "License"); you may not use this file except in compliance
 * with the License.  You may obtain a copy of the License at
 *
 *     http://www.apache.org/licenses/LICENSE-2.0
 *
 * Unless required by applicable law or agreed to in writing,
 * software distributed under the License is distributed on an
 * "AS IS" BASIS, WITHOUT WARRANTIES OR CONDITIONS OF ANY
 * KIND, either express or implied.  See the License for the
 * specific language governing permissions and limitations
 * under the License.
 */
package org.apache.iotdb.tsfile.encoding.decoder.delta;

import org.apache.iotdb.tsfile.encoding.decoder.DeltaBinaryDecoder;
import org.apache.iotdb.tsfile.encoding.encoder.DeltaBinaryEncoder;
import org.junit.Before;
import org.junit.Test;

import java.io.ByteArrayOutputStream;
import java.io.IOException;
import java.nio.ByteBuffer;
import java.text.DateFormat;
import java.text.ParseException;
import java.text.SimpleDateFormat;
import java.time.LocalDate;
import java.time.temporal.ChronoUnit;
import java.util.ArrayList;
import java.util.Date;
import java.util.List;
import java.util.Random;
import java.util.stream.Stream;

<<<<<<< HEAD
import org.junit.Before;
import org.junit.Test;
=======
import static org.junit.Assert.assertEquals;
>>>>>>> 6fc0aa98

import org.apache.iotdb.tsfile.encoding.decoder.DeltaBinaryDecoder;
import org.apache.iotdb.tsfile.encoding.encoder.DeltaBinaryEncoder;

public class DeltaBinaryEncoderLongTest {

  private static int ROW_NUM = 10000;
  private final long BASIC_FACTOR = 1l << 32;
  ByteArrayOutputStream out;
  private DeltaBinaryEncoder writer;
  private DeltaBinaryDecoder reader;
  private Random ran = new Random();
  private ByteBuffer buffer;

  @Before
  public void test() {
    writer = new DeltaBinaryEncoder.LongDeltaEncoder();
    reader = new DeltaBinaryDecoder.LongDeltaDecoder();
  }

  @Test
  public void testBasic() throws IOException {
    reader.reset();
    long data[] = new long[ROW_NUM];
    for (int i = 0; i < ROW_NUM; i++) {
      data[i] = i * i * BASIC_FACTOR;
    }
    shouldReadAndWrite(data, ROW_NUM);
  }

  @Test
  public void testBoundInt() throws IOException {
    reader.reset();
    long data[] = new long[ROW_NUM];
    for (int i = 2; i < 21; i++) {
      boundInt(i, data);
    }
  }

  private void boundInt(int power, long[] data) throws IOException {
    reader.reset();
    for (int i = 0; i < ROW_NUM; i++) {
      data[i] = ran.nextInt((int) Math.pow(2, power)) * BASIC_FACTOR;
    }
    shouldReadAndWrite(data, ROW_NUM);
  }

  @Test
  public void testRandom() throws IOException {
    reader.reset();
    long data[] = new long[ROW_NUM];
    for (int i = 0; i < ROW_NUM; i++) {
      data[i] = ran.nextLong();
    }
    shouldReadAndWrite(data, ROW_NUM);
  }

  @Test
  public void testMaxMin() throws IOException {
    reader.reset();
    long data[] = new long[ROW_NUM];
    for (int i = 0; i < ROW_NUM; i++) {
      data[i] = (i & 1) == 0 ? Long.MAX_VALUE : Long.MIN_VALUE;
    }
    shouldReadAndWrite(data, ROW_NUM);
  }

  @Test
<<<<<<< HEAD
  public void testRegularEncoding() throws IOException {
=======
  public void testRegularEncoding() throws IOException{
    reader.reset();
>>>>>>> 6fc0aa98
    List<String> dates = getBetweenDate("1970-01-08", "1978-01-08");

    DateFormat dateFormat = new SimpleDateFormat("yyyy-MM-dd");

    ROW_NUM = dates.size();

    long[] data = new long[ROW_NUM];
    for (int i = 0; i < dates.size(); i++) {
      try {
        Date date = dateFormat.parse(dates.get(i));
        data[i] = date.getTime();
      } catch (ParseException e) {
        e.printStackTrace();
      }
    }

    shouldReadAndWrite(data, ROW_NUM);
  }

  @Test
<<<<<<< HEAD
  public void testRegularWithMissingPoints() throws IOException {
=======
  public void testRegularWithMissingPoints() throws IOException{
    reader.reset();
>>>>>>> 6fc0aa98
    List<String> dates = getBetweenDate("1970-01-08", "1978-01-08");

    DateFormat dateFormat = new SimpleDateFormat("yyyy-MM-dd");

    int kong = 0;
    for (int i = 0; i < dates.size(); i++) {
      if (i % 500 == 0) {
        kong++;
      }
    }

    ROW_NUM = dates.size() - kong;

    long[] data = new long[ROW_NUM];
    int j = 0;
    for (int i = 0; i < dates.size(); i++) {
      if (i % 500 == 0) {
        continue;
      }

      try {
        Date date = dateFormat.parse(dates.get(i));
        data[j++] = date.getTime();
      } catch (ParseException e) {
        e.printStackTrace();
      }
    }

    shouldReadAndWrite(data, ROW_NUM);
  }

  private List<String> getBetweenDate(String start, String end) {
    List<String> list = new ArrayList<>();
    LocalDate startDate = LocalDate.parse(start);
    LocalDate endDate = LocalDate.parse(end);

    long distance = ChronoUnit.DAYS.between(startDate, endDate);
    if (distance < 1) {
      return list;
    }
    Stream.iterate(startDate, d -> {
      return d.plusDays(1);
    }).limit(distance + 1).forEach(f -> {
      list.add(f.toString());
    });
    return list;
  }

  private void writeData(long[] data, int length) throws IOException {
    for (int i = 0; i < length; i++) {
      writer.encode(data[i], out);
    }
    writer.flush(out);
  }

  private void shouldReadAndWrite(long[] data, int length) throws IOException {
    out = new ByteArrayOutputStream();
    writeData(data, length);
    byte[] page = out.toByteArray();
    buffer = ByteBuffer.wrap(page);
    int i = 0;
    while (reader.hasNext(buffer)) {
      assertEquals(data[i++], reader.readLong(buffer));
    }
  }

}<|MERGE_RESOLUTION|>--- conflicted
+++ resolved
@@ -37,12 +37,7 @@
 import java.util.Random;
 import java.util.stream.Stream;
 
-<<<<<<< HEAD
-import org.junit.Before;
-import org.junit.Test;
-=======
 import static org.junit.Assert.assertEquals;
->>>>>>> 6fc0aa98
 
 import org.apache.iotdb.tsfile.encoding.decoder.DeltaBinaryDecoder;
 import org.apache.iotdb.tsfile.encoding.encoder.DeltaBinaryEncoder;
@@ -111,12 +106,8 @@
   }
 
   @Test
-<<<<<<< HEAD
   public void testRegularEncoding() throws IOException {
-=======
-  public void testRegularEncoding() throws IOException{
     reader.reset();
->>>>>>> 6fc0aa98
     List<String> dates = getBetweenDate("1970-01-08", "1978-01-08");
 
     DateFormat dateFormat = new SimpleDateFormat("yyyy-MM-dd");
@@ -137,12 +128,8 @@
   }
 
   @Test
-<<<<<<< HEAD
   public void testRegularWithMissingPoints() throws IOException {
-=======
-  public void testRegularWithMissingPoints() throws IOException{
     reader.reset();
->>>>>>> 6fc0aa98
     List<String> dates = getBetweenDate("1970-01-08", "1978-01-08");
 
     DateFormat dateFormat = new SimpleDateFormat("yyyy-MM-dd");
