/*
 * Licensed to the Apache Software Foundation (ASF) under one
 * or more contributor license agreements.  See the NOTICE file
 * distributed with this work for additional information
 * regarding copyright ownership.  The ASF licenses this file
 * to you under the Apache License, Version 2.0 (the
 * "License"); you may not use this file except in compliance
 * with the License.  You may obtain a copy of the License at
 *
 *     http://www.apache.org/licenses/LICENSE-2.0
 *
 * Unless required by applicable law or agreed to in writing,
 * software distributed under the License is distributed on an
 * "AS IS" BASIS, WITHOUT WARRANTIES OR CONDITIONS OF ANY
 * KIND, either express or implied.  See the License for the
 * specific language governing permissions and limitations
 * under the License.
 */
package org.apache.iotdb.db.it.alignbydevice;

import org.apache.iotdb.it.env.EnvFactory;
import org.apache.iotdb.it.framework.IoTDBTestRunner;
import org.apache.iotdb.itbase.category.ClusterIT;
import org.apache.iotdb.itbase.category.LocalStandaloneIT;

import org.junit.AfterClass;
import org.junit.BeforeClass;
import org.junit.Test;
import org.junit.experimental.categories.Category;
import org.junit.runner.RunWith;

import java.sql.Connection;
import java.sql.Statement;

import static org.apache.iotdb.db.it.alignbydevice.IoTDBOrderByWithAlignByDeviceIT.insertData;
import static org.apache.iotdb.db.it.alignbydevice.IoTDBOrderByWithAlignByDeviceIT.insertData2;
import static org.apache.iotdb.db.it.utils.TestUtils.resultSetEqualTest;

@RunWith(IoTDBTestRunner.class)
@Category({LocalStandaloneIT.class, ClusterIT.class})
public class IoTDBOrderByLimitOffsetAlignByDeviceIT {

  @BeforeClass
  public static void setUp() throws Exception {
    EnvFactory.getEnv().initClusterEnvironment();
    insertData();
    insertData2();
    insertData3();
  }

  @AfterClass
  public static void tearDown() throws Exception {
    EnvFactory.getEnv().cleanClusterEnvironment();
  }

  @Test
  public void orderByCanNotPushLimitTest() {
    // 1. value filter, can not push down LIMIT
    String[] expectedHeader = new String[] {"Time,Device,s1"};
    String[] retArray = new String[] {"3,root.db.d1,111,"};
    resultSetEqualTest(
        "SELECT * FROM root.db.** WHERE s1>40 ORDER BY TIME LIMIT 1 ALIGN BY DEVICE;",
        expectedHeader,
        retArray);

    // 2. order by expression, can not push down LIMIT
    retArray = new String[] {"3,root.db.d3,333,"};
    resultSetEqualTest(
        "SELECT * FROM root.db.** ORDER BY s1 DESC LIMIT 1 ALIGN BY DEVICE;",
        expectedHeader,
        retArray);

    // 3. time filter, can push down LIMIT
    retArray = new String[] {"2,root.db.d3,33,", "2,root.db.d2,22,"};
    resultSetEqualTest(
        "SELECT * FROM root.db.** WHERE time>1 and time<3 ORDER BY device DESC LIMIT 2 ALIGN BY DEVICE;",
        expectedHeader,
        retArray);

    // 4. both exist OFFSET and LIMIT, can push down LIMIT as OFFSET+LIMIT
    retArray = new String[] {"3,root.db.d2,222,"};
    resultSetEqualTest(
        "SELECT * FROM root.db.** ORDER BY time DESC OFFSET 1 LIMIT 1 ALIGN BY DEVICE;",
        expectedHeader,
        retArray);
  }

  @Test
  public void aggregationWithHavingTest() {
<<<<<<< HEAD
    // aggregation with having can not use TopKNode
=======
    // when aggregation with having, can only use MergeSortNode but not use TopKNode
>>>>>>> d1fc9b0c
    String[] expectedHeader = new String[] {"Time,Device,sum(s1)"};
    String[] retArray = new String[] {"3,root.db.d2,222.0,", "3,root.db.d3,333.0,"};
    resultSetEqualTest(
        "select sum(s1) from root.db.** group by ((1,5],1ms) having(sum(s1)>111) order by time limit 2 align by device;",
        expectedHeader,
        retArray);
  }

  @Test
  public void fillTest() {
<<<<<<< HEAD
    // linear fill can not use TopKNode
=======
>>>>>>> d1fc9b0c
    String[] expectedHeader = new String[] {"Time,Device,s1,s2"};
    String[] retArray =
        new String[] {
          "1,root.fill.d1,1,null,",
          "1,root.fill.d2,2,null,",
          "1,root.fill.d3,3,null,",
          "2,root.fill.d1,12,11.0,",
        };
    resultSetEqualTest(
        "select * from root.fill.** order by time fill(linear) limit 4 align by device;",
        expectedHeader,
        retArray);
  }

  private static final String[] SQL_LIST =
      new String[] {
        "CREATE DATABASE root.db;",
        "CREATE TIMESERIES root.db.d1.s1 WITH DATATYPE=INT32, ENCODING=RLE;",
        "CREATE TIMESERIES root.db.d2.s1 WITH DATATYPE=INT32, ENCODING=RLE;",
        "CREATE TIMESERIES root.db.d3.s1 WITH DATATYPE=INT32, ENCODING=RLE;",
        "INSERT INTO root.db.d1(timestamp,s1) VALUES(1, 1), (2, 11), (3, 111);",
        "INSERT INTO root.db.d2(timestamp,s1) VALUES(1, 2), (2, 22), (3, 222);",
        "INSERT INTO root.db.d3(timestamp,s1) VALUES(1, 3), (2, 33), (3, 333);",
        "CREATE DATABASE root.fill;",
        "CREATE TIMESERIES root.fill.d1.s1 WITH DATATYPE=INT32, ENCODING=RLE;",
        "CREATE TIMESERIES root.fill.d1.s2 WITH DATATYPE=FLOAT, ENCODING=RLE;",
        "CREATE TIMESERIES root.fill.d2.s1 WITH DATATYPE=INT32, ENCODING=RLE;",
        "CREATE TIMESERIES root.fill.d2.s2 WITH DATATYPE=FLOAT, ENCODING=RLE;",
        "CREATE TIMESERIES root.fill.d3.s1 WITH DATATYPE=INT32, ENCODING=RLE;",
        "CREATE TIMESERIES root.fill.d3.s2 WITH DATATYPE=FLOAT, ENCODING=RLE;",
        "INSERT INTO root.fill.d1(timestamp,s1,s2) VALUES(1, 1, null), (2, null, 11), (3, 111, 111.1);",
        "INSERT INTO root.fill.d2(timestamp,s1,s2) VALUES(1, 2, null), (2, 22, 22.2), (3, 222, null);",
        "INSERT INTO root.fill.d3(timestamp,s1,s2) VALUES(1, 3, null), (2, 33, null), (3, 333, 333.3);",
      };

  protected static void insertData3() {
    try (Connection iotDBConnection = EnvFactory.getEnv().getConnection();
        Statement statement = iotDBConnection.createStatement()) {
      for (String sql : SQL_LIST) {
        statement.execute(sql);
      }
    } catch (Exception e) {
      e.printStackTrace();
    }
  }
}<|MERGE_RESOLUTION|>--- conflicted
+++ resolved
@@ -87,11 +87,7 @@
 
   @Test
   public void aggregationWithHavingTest() {
-<<<<<<< HEAD
-    // aggregation with having can not use TopKNode
-=======
     // when aggregation with having, can only use MergeSortNode but not use TopKNode
->>>>>>> d1fc9b0c
     String[] expectedHeader = new String[] {"Time,Device,sum(s1)"};
     String[] retArray = new String[] {"3,root.db.d2,222.0,", "3,root.db.d3,333.0,"};
     resultSetEqualTest(
@@ -102,10 +98,7 @@
 
   @Test
   public void fillTest() {
-<<<<<<< HEAD
     // linear fill can not use TopKNode
-=======
->>>>>>> d1fc9b0c
     String[] expectedHeader = new String[] {"Time,Device,s1,s2"};
     String[] retArray =
         new String[] {
