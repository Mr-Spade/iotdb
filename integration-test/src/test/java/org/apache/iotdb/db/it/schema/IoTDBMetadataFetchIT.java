--- conflicted
+++ resolved
@@ -90,7 +90,6 @@
     setUpEnvironment();
     EnvFactory.getEnv().initClusterEnvironment();
   }
-<<<<<<< HEAD
 
   @Parameterized.AfterParam
   public static void after() throws Exception {
@@ -98,15 +97,6 @@
     tearDownEnvironment();
   }
 
-=======
-
-  @Parameterized.AfterParam
-  public static void after() throws Exception {
-    EnvFactory.getEnv().cleanClusterEnvironment();
-    tearDownEnvironment();
-  }
-
->>>>>>> d79ba919
   @Before
   public void setUp() throws Exception {
     insertSQL();
@@ -157,9 +147,6 @@
                     "root.ln1.wf01.wt01.temperature,null,root.ln1.wf01.wt01,FLOAT,RLE,SNAPPY,null,null,null,null,,",
                     "root.ln2.wf01.wt01.status,null,root.ln2.wf01.wt01,BOOLEAN,PLAIN,SNAPPY,null,null,null,null,,",
                     "root.ln2.wf01.wt01.temperature,null,root.ln2.wf01.wt01,FLOAT,RLE,SNAPPY,null,null,null,null,,")),
-<<<<<<< HEAD
-            new HashSet<>()
-=======
             new HashSet<>(),
             new HashSet<>(
                 Arrays.asList(
@@ -173,7 +160,6 @@
             new HashSet<>(
                 Collections.singletonList(
                     "root.ln.wf01.wt01.status,null,root.ln.wf01.wt01,BOOLEAN,PLAIN,SNAPPY,null,null,null,null,,"))
->>>>>>> d79ba919
           };
       for (int n = 0; n < sqls.length; n++) {
         String sql = sqls[n];
