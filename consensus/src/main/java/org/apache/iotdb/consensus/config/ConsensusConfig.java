--- conflicted
+++ resolved
@@ -29,12 +29,8 @@
   private final int thisNodeId;
   private final String storageDir;
   private final RatisConfig ratisConfig;
-<<<<<<< HEAD
-  private final MultiLeaderConfig multiLeaderConfig;
+  private final IoTConsensusConfig ioTConsensusConfig;
   private final RPCConfig rpcConfig;
-=======
-  private final IoTConsensusConfig ioTConsensusConfig;
->>>>>>> 077704ec
 
   private ConsensusConfig(
       TEndPoint thisNode,
@@ -46,17 +42,13 @@
     this.thisNodeId = thisNodeId;
     this.storageDir = storageDir;
     this.ratisConfig = ratisConfig;
-<<<<<<< HEAD
-    this.multiLeaderConfig = multiLeaderConfig;
+    this.ioTConsensusConfig = ioTConsensusConfig;
     // TODO-Raft: unify rpc config for all protocols
     this.rpcConfig = RPCConfig.newBuilder().build();
-=======
-    this.ioTConsensusConfig = ioTConsensusConfig;
   }
 
   public TEndPoint getThisNodeEndPoint() {
     return thisNodeEndPoint;
->>>>>>> 077704ec
   }
 
   public int getThisNodeId() {
